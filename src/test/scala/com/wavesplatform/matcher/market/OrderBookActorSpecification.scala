package com.wavesplatform.matcher.market

import java.util.concurrent.ConcurrentHashMap

import akka.actor.{Actor, ActorRef, ActorSystem, Props}
import akka.persistence.inmemory.extension.{InMemoryJournalStorage, InMemorySnapshotStorage, StorageExtension}
import akka.testkit.{ImplicitSender, TestActorRef, TestKit, TestProbe}
<<<<<<< HEAD
import com.wavesplatform.OrderOps._
=======
>>>>>>> 03578d08
import com.wavesplatform.account.PrivateKeyAccount
import com.wavesplatform.matcher.MatcherTestData
import com.wavesplatform.matcher.fixtures.RestartableActor
import com.wavesplatform.matcher.fixtures.RestartableActor.RestartActor
import com.wavesplatform.matcher.market.OrderBookActor._
import com.wavesplatform.matcher.market.OrderHistoryActor.{ValidateOrder, ValidateOrderResult}
import com.wavesplatform.matcher.model.Events.Event
import com.wavesplatform.matcher.model.{BuyLimitOrder, LimitOrder, OrderBook, SellLimitOrder}
import com.wavesplatform.settings.{Constants, FunctionalitySettings, TestFunctionalitySettings, WalletSettings}
import com.wavesplatform.state.{Blockchain, ByteStr, Diff, LeaseBalance, Portfolio}
import com.wavesplatform.transaction._
import com.wavesplatform.transaction.assets.IssueTransactionV1
import com.wavesplatform.transaction.assets.exchange.{AssetPair, ExchangeTransaction, Order}
import com.wavesplatform.utils.{NTP, ScorexLogging}
import com.wavesplatform.utx.UtxPool
import com.wavesplatform.wallet.Wallet
import io.netty.channel.group.ChannelGroup
import org.scalamock.scalatest.PathMockFactory
import org.scalatest._

import scala.concurrent.duration._

class OrderBookActorSpecification
    extends TestKit(ActorSystem("MatcherTest"))
    with WordSpecLike
    with Matchers
    with BeforeAndAfterAll
    with ImplicitSender
    with MatcherTestData
    with BeforeAndAfterEach
    with ScorexLogging
    with PathMockFactory {

  override def afterAll: Unit = {
    TestKit.shutdownActorSystem(system)
  }

  var eventsProbe = TestProbe()

  val pair                   = AssetPair(Some(ByteStr("BTC".getBytes)), Some(ByteStr("WAVES".getBytes)))
  val blockchain: Blockchain = stub[Blockchain]
  val hugeAmount             = Long.MaxValue / 2
  (blockchain.portfolio _)
    .when(*)
    .returns(
      Portfolio(hugeAmount,
                LeaseBalance.empty,
                Map(
                  ByteStr("BTC".getBytes)   -> hugeAmount,
                  ByteStr("WAVES".getBytes) -> hugeAmount
                )))
  val issueTransaction: IssueTransactionV1 = IssueTransactionV1
    .selfSigned(PrivateKeyAccount("123".getBytes), "MinerReward".getBytes, Array.empty, 10000000000L, 8.toByte, true, 100000L, 10000L)
    .right
    .get

  (blockchain.transactionInfo _).when(*).returns(Some((1, issueTransaction)))

  val settings = matcherSettings.copy(account = MatcherAccount.address)

  val wallet = Wallet(WalletSettings(None, "matcher", Some(WalletSeed)))
  wallet.generateNewAccount()

  val orderHistoryRef = TestActorRef(new Actor {
    def receive: Receive = {
      case ValidateOrder(o, _) => sender() ! ValidateOrderResult(o.id(), Right(o))
      case _                   =>
    }
  })

  val obc                                              = new ConcurrentHashMap[AssetPair, OrderBook]()
  def update(ap: AssetPair)(snapshot: OrderBook): Unit = obc.put(ap, snapshot)

  var actor: ActorRef = system.actorOf(
    Props(
      new OrderBookActor(pair,
                         update(pair),
                         orderHistoryRef,
                         blockchain,
                         wallet,
                         stub[UtxPool],
                         stub[ChannelGroup],
                         settings,
                         FunctionalitySettings.TESTNET) with RestartableActor))

  private def getOrders(actor: ActorRef) = {
    actor ! GetOrdersRequest
    receiveN(1).head.asInstanceOf[GetOrdersResponse].orders
  }

  override protected def beforeEach() = {
    obc.clear()
    val tp = TestProbe()
    tp.send(StorageExtension(system).journalStorage, InMemoryJournalStorage.ClearJournal)
    tp.expectMsg(akka.actor.Status.Success(""))
    tp.send(StorageExtension(system).snapshotStorage, InMemorySnapshotStorage.ClearSnapshots)
    tp.expectMsg(akka.actor.Status.Success(""))
    super.beforeEach()

    val blockchain            = stub[Blockchain]
    val functionalitySettings = TestFunctionalitySettings.Stub

    val utx = stub[UtxPool]
    (utx.putIfNew _).when(*).onCall((_: Transaction) => Right((true, Diff.empty)))
    val allChannels = stub[ChannelGroup]
    actor = system.actorOf(
      Props(
        new OrderBookActor(pair, update(pair), orderHistoryRef, blockchain, wallet, utx, allChannels, settings, functionalitySettings)
        with RestartableActor))

    eventsProbe = TestProbe()
    system.eventStream.subscribe(eventsProbe.ref, classOf[Event])
  }

  "OrderBookActor" should {

    "place buy orders" in {
      val ord1 = buy(pair, 34118, 1583290045643L)
      val ord2 = buy(pair, 34120, 170484969L)
      val ord3 = buy(pair, 34000, 44521418496L)

      actor ! ord1
      expectMsg(OrderAccepted(ord1))
      actor ! ord2
      expectMsg(OrderAccepted(ord2))
      actor ! ord3
      expectMsg(OrderAccepted(ord3))

      actor ! GetOrdersRequest
      expectMsg(GetOrdersResponse(Seq(ord2, ord1, ord3).map(LimitOrder(_))))
    }

    "place sell orders" in {
      val ord1 = sell(pair, 34110, 1583290045643L)
      val ord2 = sell(pair, 34220, 170484969L)
      val ord3 = sell(pair, 34000, 44521418496L)

      actor ! ord1
      expectMsg(OrderAccepted(ord1))
      actor ! ord2
      expectMsg(OrderAccepted(ord2))
      actor ! ord3
      expectMsg(OrderAccepted(ord3))

      actor ! GetOrdersRequest
      expectMsg(GetOrdersResponse(Seq(ord3, ord1, ord2).map(LimitOrder(_))))
    }

    "sell market" in {
      val ord1 = buy(pair, 100, 10 * Order.PriceConstant)
      val ord2 = buy(pair, 105, 10 * Order.PriceConstant)

      actor ! ord1
      actor ! ord2
      receiveN(2)
      actor ! GetOrdersRequest
      expectMsg(
        GetOrdersResponse(
          Seq(BuyLimitOrder(ord2.price, ord2.amount, ord2.matcherFee, ord2), BuyLimitOrder(ord1.price, ord1.amount, ord1.matcherFee, ord1))))

      val ord3 = sell(pair, 100, 10 * Order.PriceConstant)
      actor ! ord3
      expectMsg(OrderAccepted(ord3))

      actor ! GetOrdersRequest
      expectMsg(GetOrdersResponse(Seq(BuyLimitOrder(ord1.price, ord1.amount, ord1.matcherFee, ord1))))
    }

    "place buy and sell order to the order book and preserve it after restart" in {
      val ord1 = buy(pair, 100, 10 * Order.PriceConstant)
      val ord2 = sell(pair, 150, 15 * Order.PriceConstant)

      actor ! ord1
      actor ! ord2
      receiveN(2)

      actor ! RestartActor
      actor ! GetOrdersRequest

      expectMsg(GetOrdersResponse(Seq(ord2, ord1).map(LimitOrder(_))))
    }

    "execute partial market orders and preserve remaining after restart" in {
      val ord1 = buy(pair, 100, 10 * Order.PriceConstant)
      val ord2 = sell(pair, 100, 15 * Order.PriceConstant)

      actor ! ord1
      expectMsgType[OrderAccepted]
      actor ! ord2
      expectMsgType[OrderAccepted]

      actor ! RestartActor
      actor ! GetOrdersRequest

      expectMsg(
        GetOrdersResponse(
          Seq(
            SellLimitOrder(
              ord2.price,
              ord2.amount - ord1.amount,
              ord2.matcherFee - LimitOrder.getPartialFee(ord2.matcherFee, ord2.amount, ord1.amount),
              ord2
            ))))
    }

    "execute one order fully and other partially and restore after restart" in {
      val ord1 = buy(pair, 100, 10 * Order.PriceConstant)
      val ord2 = buy(pair, 100, 5 * Order.PriceConstant)
      val ord3 = sell(pair, 100, 12 * Order.PriceConstant)

      actor ! ord1
      actor ! ord2
      actor ! ord3
      receiveN(3)

      actor ! RestartActor

      actor ! GetBidOrdersRequest
      val restAmount = ord1.amount + ord2.amount - ord3.amount
      expectMsg(
        GetOrdersResponse(
          Seq(
            BuyLimitOrder(
              ord2.price,
              restAmount,
              ord2.matcherFee - LimitOrder.getPartialFee(ord2.matcherFee, ord2.amount, ord2.amount - restAmount),
              ord2
            ))))

      actor ! GetAskOrdersRequest
      expectMsg(GetOrdersResponse(Seq.empty))
    }

    "match multiple best orders at once and restore after restart" in {
      val ord1 = sell(pair, 100, 10 * Order.PriceConstant)
      val ord2 = sell(pair, 100, 5 * Order.PriceConstant)
      val ord3 = sell(pair, 90, 5 * Order.PriceConstant)
      val ord4 = buy(pair, 100, 19 * Order.PriceConstant)

      actor ! ord1
      actor ! ord2
      actor ! ord3
      actor ! ord4
      receiveN(4)

      actor ! RestartActor

      actor ! GetBidOrdersRequest
      expectMsg(GetOrdersResponse(Seq.empty))

      actor ! GetAskOrdersRequest
      val restAmount = ord1.amount + ord2.amount + ord3.amount - ord4.amount
      expectMsg(
        GetOrdersResponse(
          Seq(
            SellLimitOrder(
              ord2.price,
              restAmount,
              ord2.matcherFee - LimitOrder.getPartialFee(ord2.matcherFee, ord2.amount, ord2.amount - restAmount),
              ord2
            ))))

    }

    "execute orders at different price levels" in {
      val ord1 = sell(pair, 100, 10 * Order.PriceConstant)
      val ord2 = sell(pair, 110, 5 * Order.PriceConstant)
      val ord3 = sell(pair, 110, 10 * Order.PriceConstant)
      val ord4 = buy(pair, 115, 22 * Order.PriceConstant)

      actor ! ord1
      actor ! ord2
      actor ! ord3
      actor ! ord4
      receiveN(4)

      actor ! GetBidOrdersRequest
      expectMsg(GetOrdersResponse(Seq.empty))

      actor ! GetAskOrdersRequest
      val restAmount = ord1.amount + ord2.amount + ord3.amount - ord4.amount
      expectMsg(
        GetOrdersResponse(
          Seq(
            SellLimitOrder(ord3.price,
                           restAmount,
                           ord3.matcherFee - LimitOrder.getPartialFee(ord3.matcherFee, ord3.amount, ord3.amount - restAmount),
                           ord3))))
    }

    "place orders and restart without waiting for response" in {
      val ord1 = sell(pair, 100, 10 * Order.PriceConstant)

      (1 to 100).foreach({ i =>
        actor ! ord1
      })

      within(10.seconds) {
        receiveN(100)
      }

      actor ! RestartActor

      within(10.seconds) {
        actor ! GetOrdersRequest
        expectMsgType[GetOrdersResponse].orders.map(_.order.id()) should have size 100
      }
    }

    "order matched with invalid order should keep matching with others, invalid is removed" in {
      val blockchain            = stub[Blockchain]
      val functionalitySettings = TestFunctionalitySettings.Stub

      val ord1       = buy(pair, 100, 20 * Order.PriceConstant)
      val invalidOrd = buy(pair, 5000, 1000 * Order.PriceConstant)
      val ord2       = sell(pair, 100, 10 * Order.PriceConstant)

      val pool = stub[UtxPool]
      (pool.putIfNew _).when(*).onCall { tx: Transaction =>
        tx match {
          case om: ExchangeTransaction if om.buyOrder == invalidOrd => Left(ValidationError.GenericError("test"))
          case _: Transaction                                       => Right((true, Diff.empty))
        }
      }
      val allChannels = stub[ChannelGroup]
      actor = system.actorOf(
        Props(new OrderBookActor(pair, update(pair), orderHistoryRef, blockchain, wallet, pool, allChannels, settings, functionalitySettings)
        with RestartableActor))

      actor ! ord1
      expectMsg(OrderAccepted(ord1))
      actor ! invalidOrd
      expectMsg(OrderAccepted(invalidOrd))
      actor ! ord2
      expectMsg(OrderAccepted(ord2))

      actor ! RestartActor

      actor ! GetBidOrdersRequest
      val restAmount = ord1.amount - ord2.amount
      expectMsg(
        GetOrdersResponse(
          Seq(
            BuyLimitOrder(
              ord1.price,
              restAmount,
              ord1.matcherFee - LimitOrder.getPartialFee(ord1.matcherFee, ord1.amount, restAmount),
              ord1
            ))))

      actor ! GetAskOrdersRequest
      expectMsg(GetOrdersResponse(Seq.empty))

    }

    "partially execute order with small remaining part" in {
      val ord1 = sell(pair, 0.00041, 200000000)
      val ord2 = sell(pair, 0.0004, 100000000)
      val ord3 = buy(pair, 0.00045, 100000001)

      actor ! ord1
      actor ! ord2
      actor ! ord3
      receiveN(3)

      actor ! GetAskOrdersRequest
      expectMsg(GetOrdersResponse(Seq(SellLimitOrder(ord1.price, ord1.amount, ord1.matcherFee, ord1))))

    }

    "partially execute order with zero fee remaining part" in {
      val ord1 = sell(pair, 0.0006999, 1500 * Constants.UnitsInWave)
      val ord2 = sell(pair, 0.00067634, 3075248828L)
      val ord3 = buy(pair, 0.00073697, 3075363900L)

      actor ! ord1
      actor ! ord2
      actor ! ord3
      receiveN(3)

      actor ! GetAskOrdersRequest
      val corrected1 = Order.correctAmount(ord2.amount, ord2.price)
      val leftovers1 = ord3.amount - corrected1
      val corrected2 = Order.correctAmount(leftovers1, ord1.price)
      val restAmount = ord1.amount - corrected2
      // See OrderExecuted.submittedRemainingFee
      val restFee = ord1.matcherFee - LimitOrder.getPartialFee(ord1.matcherFee, ord1.amount, corrected2)
      expectMsg(GetOrdersResponse(Seq(SellLimitOrder(ord1.price, restAmount, restFee, ord1))))
    }

    "partially execute order with price > 1 and zero fee remaining part " in {
      val pair = AssetPair(Some(ByteStr("BTC".getBytes)), Some(ByteStr("USD".getBytes)))
      val ord1 = sell(pair, 1850, (0.1 * Constants.UnitsInWave).toLong)
      val ord2 = sell(pair, 1840, (0.01 * Constants.UnitsInWave).toLong)
      val ord3 = buy(pair, 2000, (0.0100001 * Constants.UnitsInWave).toLong)

      actor ! ord1
      actor ! ord2
      actor ! ord3
      receiveN(3)

      actor ! GetAskOrdersRequest
      val restAmount = ord1.amount - (ord3.amount - ord2.amount)
      val restFee    = ord1.matcherFee - LimitOrder.getPartialFee(ord1.matcherFee, ord1.amount, ord3.amount - ord2.amount)
      expectMsg(GetOrdersResponse(Seq(SellLimitOrder(ord1.price, restAmount, restFee, ord1))))
    }

    "buy small amount of pricey asset" in {
      val p = AssetPair(Some(ByteStr("WAVES".getBytes)), Some(ByteStr("USD".getBytes)))
      val b = rawBuy(p, 280, 700000L)
      val s = rawSell(p, 280, 30000000000L)
      actor ! s
      actor ! b
      receiveN(2)

      actor ! GetAskOrdersRequest
      val restSAmount = Order.correctAmount(700000L, 280)
      val restAmount  = 30000000000L - restSAmount
      val restFee     = s.matcherFee - LimitOrder.getPartialFee(s.matcherFee, s.amount, restSAmount)
      expectMsg(GetOrdersResponse(Seq(SellLimitOrder(s.price, restAmount, restFee, s))))

      actor ! GetBidOrdersRequest
      expectMsg(GetOrdersResponse(Seq.empty))
    }

    "cancel expired orders after OrderCleanup command" in {
      val time   = NTP.correctedTime()
      val price  = 34118
      val amount = 1

      val expiredOrder = buy(pair, price, amount).updateExpiration(time)
      actor ! expiredOrder
      receiveN(1)
      getOrders(actor) shouldEqual Seq(BuyLimitOrder(price * Order.PriceConstant, amount, expiredOrder.matcherFee, expiredOrder))
      actor ! OrderCleanup
      expectMsg(OrderCanceled(expiredOrder.id().base58))
      getOrders(actor).size should be(0)
    }

    "preserve valid orders after OrderCleanup command" in {
      val price  = 34118
      val amount = 1

      val order          = buy(pair, price, amount)
      val expectedOrders = Seq(BuyLimitOrder(price * Order.PriceConstant, amount, order.matcherFee, order))

      actor ! order
      receiveN(1)
      getOrders(actor) shouldEqual expectedOrders
      actor ! OrderCleanup
      getOrders(actor) shouldEqual expectedOrders
    }

    "responses with a error after timeout" in {
      val actor: ActorRef = createOrderBookActor(TestProbe().ref, 50.millis)

      val order = buy(pair, 1, 1)
      actor ! order
      Thread.sleep(60)
      expectMsg(OperationTimedOut)
    }

    "ignores an unexpected validation message" when {
      "receives ValidateOrderResult of another order" in {
        val historyActor = TestProbe()
        val actor        = createOrderBookActor(historyActor.ref)

        val order = buy(pair, 1, 1)
        actor ! order

        val unexpectedOrder = buy(pair, 1, 2)
        actor.tell(ValidateOrderResult(unexpectedOrder.id(), Right(unexpectedOrder)), historyActor.ref)
        expectNoMsg()
      }

      "receives ValidateCancelResult of another order" in {
        val historyActor = TestProbe()
        val actor        = createOrderBookActor(historyActor.ref)

        val order = buy(pair, 1, 1)
        actor ! CancelOrder(pair, order.senderPublicKey, order.id())

        val unexpectedOrder = buy(pair, 1, 2)
        actor.tell(
          CancelOrder(pair, unexpectedOrder.senderPublicKey, unexpectedOrder.id()),
          historyActor.ref
        )
        expectNoMsg()
      }
    }
  }

  private def createOrderBookActor(historyActor: ActorRef, validationTimeout: FiniteDuration = 10.minutes): ActorRef = system.actorOf(
    Props(
      new OrderBookActor(
        pair,
        _ => (),
        historyActor,
        stub[Blockchain],
        stub[Wallet],
        stub[UtxPool],
        stub[ChannelGroup],
        settings.copy(validationTimeout = validationTimeout),
        FunctionalitySettings.TESTNET
      ) with RestartableActor
    )
  )

}<|MERGE_RESOLUTION|>--- conflicted
+++ resolved
@@ -5,10 +5,7 @@
 import akka.actor.{Actor, ActorRef, ActorSystem, Props}
 import akka.persistence.inmemory.extension.{InMemoryJournalStorage, InMemorySnapshotStorage, StorageExtension}
 import akka.testkit.{ImplicitSender, TestActorRef, TestKit, TestProbe}
-<<<<<<< HEAD
 import com.wavesplatform.OrderOps._
-=======
->>>>>>> 03578d08
 import com.wavesplatform.account.PrivateKeyAccount
 import com.wavesplatform.matcher.MatcherTestData
 import com.wavesplatform.matcher.fixtures.RestartableActor
@@ -22,7 +19,7 @@
 import com.wavesplatform.transaction._
 import com.wavesplatform.transaction.assets.IssueTransactionV1
 import com.wavesplatform.transaction.assets.exchange.{AssetPair, ExchangeTransaction, Order}
-import com.wavesplatform.utils.{NTP, ScorexLogging}
+import com.wavesplatform.utils.{Base58, NTP, ScorexLogging}
 import com.wavesplatform.utx.UtxPool
 import com.wavesplatform.wallet.Wallet
 import io.netty.channel.group.ChannelGroup
@@ -74,7 +71,7 @@
 
   val orderHistoryRef = TestActorRef(new Actor {
     def receive: Receive = {
-      case ValidateOrder(o, _) => sender() ! ValidateOrderResult(o.id(), Right(o))
+      case ValidateOrder(o, _) => sender() ! ValidateOrderResult(ByteStr(o.id()), Right(o))
       case _                   =>
     }
   })
@@ -444,7 +441,7 @@
       receiveN(1)
       getOrders(actor) shouldEqual Seq(BuyLimitOrder(price * Order.PriceConstant, amount, expiredOrder.matcherFee, expiredOrder))
       actor ! OrderCleanup
-      expectMsg(OrderCanceled(expiredOrder.id().base58))
+      expectMsg(OrderCanceled(Base58.encode(expiredOrder.id())))
       getOrders(actor).size should be(0)
     }
 
@@ -480,7 +477,7 @@
         actor ! order
 
         val unexpectedOrder = buy(pair, 1, 2)
-        actor.tell(ValidateOrderResult(unexpectedOrder.id(), Right(unexpectedOrder)), historyActor.ref)
+        actor.tell(ValidateOrderResult(ByteStr(unexpectedOrder.id()), Right(unexpectedOrder)), historyActor.ref)
         expectNoMsg()
       }
 
@@ -489,11 +486,11 @@
         val actor        = createOrderBookActor(historyActor.ref)
 
         val order = buy(pair, 1, 1)
-        actor ! CancelOrder(pair, order.senderPublicKey, order.id())
+        actor ! CancelOrder(pair, order.senderPublicKey, ByteStr(order.id()))
 
         val unexpectedOrder = buy(pair, 1, 2)
         actor.tell(
-          CancelOrder(pair, unexpectedOrder.senderPublicKey, unexpectedOrder.id()),
+          CancelOrder(pair, unexpectedOrder.senderPublicKey, ByteStr(unexpectedOrder.id())),
           historyActor.ref
         )
         expectNoMsg()
