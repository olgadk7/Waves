package com.wavesplatform.matcher.market

import com.google.common.base.Charsets
import com.wavesplatform.account.PrivateKeyAccount
import com.wavesplatform.matcher.model.Events.{OrderAdded, OrderCanceled}
import com.wavesplatform.matcher.model._
import com.wavesplatform.matcher.{MatcherSettings, MatcherTestData}
import com.wavesplatform.settings.Constants
import com.wavesplatform.state.diffs.produce
import com.wavesplatform.state.{Blockchain, ByteStr, LeaseBalance, Portfolio}
import com.wavesplatform.transaction.assets.exchange.{AssetPair, Order}
import com.wavesplatform.utils.randomBytes
import com.wavesplatform.{TestTime, WithDB}
import org.scalacheck.Gen
import org.scalamock.scalatest.PathMockFactory
import org.scalatest._
import org.scalatest.prop.PropertyChecks

class OrderValidatorSpecification
    extends WordSpec
    with WithDB
    with Matchers
    with MatcherTestData
    with BeforeAndAfterAll
<<<<<<< HEAD
    with BeforeAndAfterEach
    with PathMockFactory {

  private val bc: Blockchain = stub[Blockchain]
  private val i1: IssueTransactionV1 =
    IssueTransactionV1
      .selfSigned(PrivateKeyAccount(Array.empty), "WBTC".getBytes(), Array.empty, 10000000000L, 8.toByte, true, 100000L, 10000L)
      .right
      .get
  (bc.transactionInfo _).when(*).returns(Some((1, i1)))

  private val defaultTs: Long    = 1000
  private val s: MatcherSettings = matcherSettings.copy(account = MatcherAccount.address, defaultOrderTimestamp = defaultTs)
  private val w                  = Wallet(WalletSettings(None, Some("matcher"), Some(WalletSeed)))
  w.generateNewAccount()

  private var ov = new OrderValidator {
    override val orderHistory: OrderHistory = new OrderHistory(db, s)
    override val utxPool: UtxPool           = stub[UtxPool]
    override val settings: MatcherSettings  = s
    override val wallet: Wallet             = w
=======
    with PathMockFactory
    with PropertyChecks {

  private val wbtc         = mkAssetId("WBTC")
  private val pairWavesBtc = AssetPair(None, Some(wbtc))
  private val bc           = stub[Blockchain]
  private val defaultTs    = 1000

  private def portfolioTest(p: Portfolio)(f: OrderValidator => Any): Unit = {
    f(new OrderValidator(db, bc, _ => p, Right(_), matcherSettings, MatcherAccount, ntpTime))
>>>>>>> dd6d68a2
  }

  private def settingsTest(settings: MatcherSettings)(f: OrderValidator => Any): Unit = {
    f(new OrderValidator(db, bc, _ => defaultPortfolio, Right(_), settings, MatcherAccount, ntpTime))
  }

  private val defaultPortfolio = Portfolio(0, LeaseBalance.empty, Map(wbtc -> 10 * Constants.UnitsInWave))

  "OrderValidator" should {
    "allow buying WAVES for BTC without balance for order fee" in
      portfolioTest(defaultPortfolio) { ov =>
        ov.validateNewOrder(newBuyOrder) shouldBe 'right
      }

    "reject new order" when {
      "asset balance is negative" in {
        portfolioTest(Portfolio(0, LeaseBalance.empty, Map(wbtc -> -10 * Constants.UnitsInWave))) { ov =>
          ov.validateNewOrder(newBuyOrder) should produce("Not enough tradable balance")
        }
      }

      "this order had already been accepted" in portfolioTest(defaultPortfolio) { ov =>
        val o       = newBuyOrder
        val history = new OrderHistory(db, matcherSettings)
        history.process(OrderAdded(LimitOrder(o)))
        ov.validateNewOrder(o) shouldBe Left("Order has already been placed")
      }

      "this order had already been canceled" in portfolioTest(defaultPortfolio) { ov =>
        val o       = newBuyOrder
        val history = new OrderHistory(db, matcherSettings)
        history.process(OrderAdded(LimitOrder(o)))
        history.process(OrderCanceled(LimitOrder(o), unmatchable = false))

        ov.validateNewOrder(o) shouldBe Left("Order has already been placed")
      }

      val blacklistedAccount = PrivateKeyAccount("3irbW78fffj5XDzAMjaEeo3kn8V".getBytes(Charsets.UTF_8))
      "sender's address is blacklisted" in settingsTest(matcherSettings.copy(blacklistedAddresses = Set(blacklistedAccount.toAddress))) { ov =>
        val o = newBuyOrder(blacklistedAccount)
        ov.validateNewOrder(o) shouldBe Left("Invalid address")

      }

      "sender's address has a script" in forAll(accountGen, accountGen) {
        case (scripted, nonScripted) =>
          (bc.hasScript _).when(scripted.toAddress).returns(true).once()
          (bc.hasScript _).when(nonScripted.toAddress).returns(false).once()
          val ov = new OrderValidator(db, bc, _ => defaultPortfolio, Right(_), matcherSettings, MatcherAccount, ntpTime)
          ov.validateNewOrder(newBuyOrder(scripted)) should produce("")
          ov.validateNewOrder(newBuyOrder(nonScripted)) shouldBe 'right
      }

      "order expires too soon" in forAll(Gen.choose[Long](1, OrderValidator.MinExpiration), accountGen) { (offset, pk) =>
        val tt       = new TestTime
        val ov       = new OrderValidator(db, bc, _ => defaultPortfolio, Right(_), matcherSettings, MatcherAccount, tt)
        val unsigned = newBuyOrder
        val signed   = Order.sign(unsigned.copy(senderPublicKey = pk, expiration = tt.getTimestamp() + offset), pk)
        ov.validateNewOrder(signed) shouldBe Left("Order expiration should be > 1 min")
      }

      "order signature is invalid" in {
        val ov = new OrderValidator(db, bc, _ => defaultPortfolio, Right(_), matcherSettings, MatcherAccount, ntpTime)
        ov.validateNewOrder(newBuyOrder.copy(signature = Array.emptyByteArray)) shouldBe Left("Invalid signature")
      }

      "default ts - drift > its for new users" in portfolioTest(defaultPortfolio) { ov =>
        ov.validateNewOrder(newBuyOrder(defaultTs - matcherSettings.orderTimestampDrift - 1)) should produce("Order should have a timestamp")
      }

      "default ts - drift = its ts for new users" in portfolioTest(defaultPortfolio) { ov =>
        ov.validateNewOrder(newBuyOrder(defaultTs - matcherSettings.orderTimestampDrift)) should produce("Order should have a timestamp")
      }

      "ts1 - drift > ts2" in portfolioTest(defaultPortfolio) { ov =>
        val pk      = PrivateKeyAccount(randomBytes())
        val history = new OrderHistory(db, matcherSettings)
        history.process(OrderAdded(LimitOrder(newBuyOrder(pk, defaultTs + 1000))))
        ov.validateNewOrder(newBuyOrder(pk, defaultTs + 999 - matcherSettings.orderTimestampDrift)) should produce("Order should have a timestamp")
      }

      "ts1 - drift = ts2" in portfolioTest(defaultPortfolio) { ov =>
        val pk      = PrivateKeyAccount(randomBytes())
        val history = new OrderHistory(db, matcherSettings)
        history.process(OrderAdded(LimitOrder(newBuyOrder(pk, defaultTs + 1000))))
        ov.validateNewOrder(newBuyOrder(pk, defaultTs + 1000 - matcherSettings.orderTimestampDrift)) should produce("Order should have a timestamp")
      }
    }
  }

  private def newBuyOrder: Order = buy(
    pair = pairWavesBtc,
    amount = 100 * Constants.UnitsInWave,
    price = 0.0022,
    matcherFee = Some((0.003 * Constants.UnitsInWave).toLong)
  )

  private def newBuyOrder(ts: Long): Order = buy(
    pair = pairWavesBtc,
    amount = 100 * Constants.UnitsInWave,
    price = 0.0022,
    matcherFee = Some((0.003 * Constants.UnitsInWave).toLong),
    ts = Some(ts)
  )

  private def newBuyOrder(pk: PrivateKeyAccount, ts: Long = System.currentTimeMillis()): Order = buy(
    pair = pairWavesBtc,
    amount = 100 * Constants.UnitsInWave,
    price = 0.0022,
    matcherFee = Some((0.003 * Constants.UnitsInWave).toLong),
    sender = Some(pk),
    ts = Some(ts)
  )

  private def mkAssetId(prefix: String): ByteStr = {
    val prefixBytes = prefix.getBytes(Charsets.UTF_8)
    ByteStr((prefixBytes ++ Array.fill[Byte](32 - prefixBytes.length)(0.toByte)).take(32))
  }
}<|MERGE_RESOLUTION|>--- conflicted
+++ resolved
@@ -1,14 +1,19 @@
 package com.wavesplatform.matcher.market
 
 import com.google.common.base.Charsets
+import com.wavesplatform.OrderOps._
 import com.wavesplatform.account.PrivateKeyAccount
+import com.wavesplatform.features.BlockchainFeatures
+import com.wavesplatform.lang.v1.compiler.Terms
 import com.wavesplatform.matcher.model.Events.{OrderAdded, OrderCanceled}
 import com.wavesplatform.matcher.model._
 import com.wavesplatform.matcher.{MatcherSettings, MatcherTestData}
 import com.wavesplatform.settings.Constants
 import com.wavesplatform.state.diffs.produce
 import com.wavesplatform.state.{Blockchain, ByteStr, LeaseBalance, Portfolio}
+import com.wavesplatform.transaction.Proofs
 import com.wavesplatform.transaction.assets.exchange.{AssetPair, Order}
+import com.wavesplatform.transaction.smart.script.v1.ScriptV1
 import com.wavesplatform.utils.randomBytes
 import com.wavesplatform.{TestTime, WithDB}
 import org.scalacheck.Gen
@@ -22,29 +27,6 @@
     with Matchers
     with MatcherTestData
     with BeforeAndAfterAll
-<<<<<<< HEAD
-    with BeforeAndAfterEach
-    with PathMockFactory {
-
-  private val bc: Blockchain = stub[Blockchain]
-  private val i1: IssueTransactionV1 =
-    IssueTransactionV1
-      .selfSigned(PrivateKeyAccount(Array.empty), "WBTC".getBytes(), Array.empty, 10000000000L, 8.toByte, true, 100000L, 10000L)
-      .right
-      .get
-  (bc.transactionInfo _).when(*).returns(Some((1, i1)))
-
-  private val defaultTs: Long    = 1000
-  private val s: MatcherSettings = matcherSettings.copy(account = MatcherAccount.address, defaultOrderTimestamp = defaultTs)
-  private val w                  = Wallet(WalletSettings(None, Some("matcher"), Some(WalletSeed)))
-  w.generateNewAccount()
-
-  private var ov = new OrderValidator {
-    override val orderHistory: OrderHistory = new OrderHistory(db, s)
-    override val utxPool: UtxPool           = stub[UtxPool]
-    override val settings: MatcherSettings  = s
-    override val wallet: Wallet             = w
-=======
     with PathMockFactory
     with PropertyChecks {
 
@@ -53,9 +35,10 @@
   private val bc           = stub[Blockchain]
   private val defaultTs    = 1000
 
+  (bc.accountScript _).when(MatcherAccount.toAddress).returns(None).anyNumberOfTimes()
+
   private def portfolioTest(p: Portfolio)(f: OrderValidator => Any): Unit = {
     f(new OrderValidator(db, bc, _ => p, Right(_), matcherSettings, MatcherAccount, ntpTime))
->>>>>>> dd6d68a2
   }
 
   private def settingsTest(settings: MatcherSettings)(f: OrderValidator => Any): Unit = {
@@ -67,7 +50,9 @@
   "OrderValidator" should {
     "allow buying WAVES for BTC without balance for order fee" in
       portfolioTest(defaultPortfolio) { ov =>
-        ov.validateNewOrder(newBuyOrder) shouldBe 'right
+        val o = newBuyOrder
+        (bc.accountScript _).when(o.sender.toAddress).returns(None)
+        ov.validateNewOrder(o) shouldBe 'right
       }
 
     "reject new order" when {
@@ -100,26 +85,37 @@
 
       }
 
-      "sender's address has a script" in forAll(accountGen, accountGen) {
-        case (scripted, nonScripted) =>
-          (bc.hasScript _).when(scripted.toAddress).returns(true).once()
-          (bc.hasScript _).when(nonScripted.toAddress).returns(false).once()
-          val ov = new OrderValidator(db, bc, _ => defaultPortfolio, Right(_), matcherSettings, MatcherAccount, ntpTime)
-          ov.validateNewOrder(newBuyOrder(scripted)) should produce("")
-          ov.validateNewOrder(newBuyOrder(nonScripted)) shouldBe 'right
+      "sender's address has a script, but trading from smart accounts hasn't been activated" in forAll(accountGen) { scripted =>
+        (bc.accountScript _).when(scripted.toAddress).returns(Some(ScriptV1(Terms.TRUE).explicitGet()))
+        (bc.activatedFeatures _).when().returns(Map(BlockchainFeatures.SmartAccountTrading.id -> 100))
+        (bc.height _).when().returns(50).once()
+
+        val ov = new OrderValidator(db, bc, _ => defaultPortfolio, Right(_), matcherSettings, MatcherAccount, ntpTime)
+        ov.validateNewOrder(newBuyOrder(scripted)) should produce("Trading on scripted account isn't allowed yet")
+      }
+
+      "sender's address has a script returning FALSE" in forAll(accountGen) { scripted =>
+        (bc.accountScript _).when(scripted.toAddress).returns(Some(ScriptV1(Terms.FALSE).explicitGet()))
+        (bc.activatedFeatures _).when().returns(Map(BlockchainFeatures.SmartAccountTrading.id -> 100))
+        (bc.height _).when().returns(150).once()
+
+        val ov = new OrderValidator(db, bc, _ => defaultPortfolio, Right(_), matcherSettings, MatcherAccount, ntpTime)
+        ov.validateNewOrder(newBuyOrder(scripted)) should produce("Order rejected by script")
       }
 
       "order expires too soon" in forAll(Gen.choose[Long](1, OrderValidator.MinExpiration), accountGen) { (offset, pk) =>
         val tt       = new TestTime
         val ov       = new OrderValidator(db, bc, _ => defaultPortfolio, Right(_), matcherSettings, MatcherAccount, tt)
         val unsigned = newBuyOrder
-        val signed   = Order.sign(unsigned.copy(senderPublicKey = pk, expiration = tt.getTimestamp() + offset), pk)
+        val signed   = Order.sign(unsigned.updateExpiration(tt.getTimestamp() + offset).updateSender(pk), pk)
         ov.validateNewOrder(signed) shouldBe Left("Order expiration should be > 1 min")
       }
 
       "order signature is invalid" in {
+        val o = newBuyOrder.updateProofs(Proofs(List(ByteStr(new Array[Byte](32)))))
+        (bc.accountScript _).when(o.senderPublicKey.toAddress).returns(None)
         val ov = new OrderValidator(db, bc, _ => defaultPortfolio, Right(_), matcherSettings, MatcherAccount, ntpTime)
-        ov.validateNewOrder(newBuyOrder.copy(signature = Array.emptyByteArray)) shouldBe Left("Invalid signature")
+        ov.validateNewOrder(o) should produce("Script doesn't exist and proof doesn't validate as signature")
       }
 
       "default ts - drift > its for new users" in portfolioTest(defaultPortfolio) { ov =>
