--- conflicted
+++ resolved
@@ -8,37 +8,26 @@
 import akka.persistence.inmemory.extension.{InMemoryJournalStorage, StorageExtension}
 import akka.testkit.{ImplicitSender, TestActorRef, TestKit, TestProbe}
 import com.wavesplatform.account.{PrivateKeyAccount, PublicKeyAccount}
-<<<<<<< HEAD
-import com.wavesplatform.matcher.MatcherTestData
-=======
->>>>>>> 03578d08
 import com.wavesplatform.matcher.api.StatusCodeMatcherResponse
 import com.wavesplatform.matcher.fixtures.RestartableActor
+import com.wavesplatform.matcher.fixtures.RestartableActor.RestartActor
 import com.wavesplatform.matcher.market.MatcherActor.{GetMarkets, GetMarketsResponse, MarketData}
 import com.wavesplatform.matcher.market.OrderBookActor._
 import com.wavesplatform.matcher.market.OrderHistoryActor.{ValidateOrder, ValidateOrderResult}
-import com.wavesplatform.matcher.model.OrderBook
+import com.wavesplatform.matcher.model.{LevelAgg, OrderBook}
 import com.wavesplatform.matcher.{AssetPairBuilder, MatcherTestData}
 import com.wavesplatform.settings.{TestFunctionalitySettings, WalletSettings}
 import com.wavesplatform.state.{AssetDescription, Blockchain, ByteStr, LeaseBalance, Portfolio}
 import com.wavesplatform.transaction.AssetId
 import com.wavesplatform.transaction.assets.IssueTransactionV1
 import com.wavesplatform.transaction.assets.exchange.{AssetPair, Order, OrderType}
-<<<<<<< HEAD
 import com.wavesplatform.transaction.smart.script.ScriptCompiler
-=======
->>>>>>> 03578d08
 import com.wavesplatform.utils.{NTP, ScorexLogging}
 import com.wavesplatform.utx.UtxPool
 import com.wavesplatform.wallet.Wallet
 import io.netty.channel.group.ChannelGroup
 import org.scalamock.scalatest.PathMockFactory
 import org.scalatest.{BeforeAndAfterAll, BeforeAndAfterEach, Matchers, WordSpecLike}
-<<<<<<< HEAD
-
-import scala.concurrent.duration.DurationInt
-=======
->>>>>>> 03578d08
 
 class MatcherActorSpecification
     extends TestKit(ActorSystem.apply("MatcherTest2"))
@@ -65,7 +54,7 @@
 
   val orderHistoryRef = TestActorRef(new Actor {
     def receive: Receive = {
-      case ValidateOrder(o, _) => sender() ! ValidateOrderResult(o.id(), Right(o))
+      case ValidateOrder(o, _) => sender() ! ValidateOrderResult(ByteStr(o.id()), Right(o))
       case _                   =>
     }
   })
@@ -154,8 +143,8 @@
 
       val invalidOrder = sameAssetsOrder()
       actor ! invalidOrder
-<<<<<<< HEAD
       expectMsg(StatusCodeMatcherResponse(StatusCodes.NotFound, "Invalid AssetPair"))
+      // expectMsg(StatusCodeMatcherResponse(StatusCodes.NotFound, "Amount and price assets must be different"))
     }
 
     "Reject order when script fails" in {
@@ -213,9 +202,6 @@
       actor ! RestartActor
       actor ! GetOrderBookRequest(pair, None)
       expectMsg(GetOrderBookResponse(pair, Seq(LevelAgg(100000000, 2000)), Seq()))
-=======
-      expectMsg(StatusCodeMatcherResponse(StatusCodes.NotFound, "Amount and price assets must be different"))
->>>>>>> 03578d08
     }
 
     "return all open markets" in {
