--- conflicted
+++ resolved
@@ -40,13 +40,7 @@
     assertion(totalDiff2)
   }
 
-<<<<<<< HEAD
-
-
   def assertDiffAndState(preconditions: Seq[Block], block: Block, fs: FunctionalitySettings = TestFunctionalitySettings.Enabled)(assertion: (BlockDiff, SnapshotStateReader) => Unit): Unit = {
-=======
-  def assertDiffAndState(preconditions: Seq[Block], block: Block, fs: FunctionalitySettings = TestFunctionalitySettings.Enabled)(assertion: (BlockDiff, StateReader) => Unit): Unit = {
->>>>>>> ff72ab38
     val fp = newHistory()
     val state = newState()
 
