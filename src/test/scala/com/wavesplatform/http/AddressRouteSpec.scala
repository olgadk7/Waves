--- conflicted
+++ resolved
@@ -16,12 +16,7 @@
 import scorex.transaction.State
 import scorex.wallet.Wallet
 
-<<<<<<< HEAD
-class AddressRouteSpec extends RouteSpec("/addresses") with PathMockFactory with PropertyChecks {
-
-=======
 class AddressRouteSpec extends RouteSpec("/addresses") with PathMockFactory with PropertyChecks with RestAPISettingsHelper {
->>>>>>> 29e20269
   import org.scalacheck.Shrink
 
   implicit val noShrink: Shrink[String] = Shrink.shrinkAny
@@ -154,16 +149,10 @@
       case (address, confirmations, balances) =>
         allAddresses should contain(address)
 
-<<<<<<< HEAD
         val m = mock[StateReader]
         //        (m.balanceWithConfirmations _).expects(*, confirmations).returning(balances).once()
         ???
-        val r = AddressApiRoute(settings, wallet, m).route
-=======
-        val m = mock[State]
-        (m.balanceWithConfirmations _).expects(*, confirmations).returning(balances).once()
         val r = AddressApiRoute(restAPISettings, wallet, m).route
->>>>>>> 29e20269
 
         Get(routePath(s"/balance/$address/$confirmations")) ~> r ~> check {
           val b = responseAs[AddressApiRoute.Balance]
