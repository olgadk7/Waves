--- conflicted
+++ resolved
@@ -45,14 +45,8 @@
         |  }
         |  """.stripMargin)
     assert(expr.size == 1)
-<<<<<<< HEAD
     val Right(typedExpr) = CompilerV1(CompilerContext.fromEvaluationContext(context, Map.empty), expr.head)
-    EvaluatorV1[Obj](context, typedExpr).left.map(_._2)
-=======
-
-    val Right(typedExpr) = CompilerV1(CompilerContext.fromEvaluationContext(context), expr.head)
     EvaluatorV1[CaseObj](context, typedExpr)._2
->>>>>>> 506e50f5
   }
 
   property("Script can resolve AddressOrAlias") {
