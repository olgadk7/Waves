package com.wavesplatform.state.diffs

import com.wavesplatform.TransactionGen
import com.wavesplatform.features.BlockchainFeatures
import com.wavesplatform.state._
import org.scalatest.prop.PropertyChecks
import org.scalatest.{Matchers, PropSpec}
import scorex.crypto.encode.Base58
import scorex.lagonaki.mocks.TestBlock.{create => block}
import scorex.settings.TestFunctionalitySettings
import scorex.transaction.GenesisTransaction
import scorex.transaction.assets.{IssueTransactionV1, SponsorFeeTransaction}
import scorex.transaction.transfer._

class SponsorshipDiffTest extends PropSpec with PropertyChecks with Matchers with TransactionGen {

  def settings(sponsorshipActivationHeight: Int) =
    TestFunctionalitySettings.Enabled.copy(preActivatedFeatures = Map(BlockchainFeatures.FeeSponsorship.id -> sponsorshipActivationHeight),
                                           featureCheckBlocksPeriod = 1,
                                           blocksForFeatureActivation = 1)

  property("work") {
    val s = settings(0)
    val setup = for {
      master <- accountGen
      ts     <- timestampGen
      genesis: GenesisTransaction = GenesisTransaction.create(master, ENOUGH_AMT, ts).right.get
      (issueTx, sponsorTx, sponsor1Tx, cancelTx) <- sponsorFeeCancelSponsorFeeGen(master)
    } yield (genesis, issueTx, sponsorTx, sponsor1Tx, cancelTx)

    forAll(setup) {
      case (genesis, issue, sponsor, sponsor1, cancel) =>
        val setupBlocks = Seq(block(Seq(genesis, issue)))
        assertDiffAndState(setupBlocks, block(Seq(sponsor)), s) {
          case (diff, state) =>
            diff.sponsorship shouldBe Map(sponsor.assetId -> SponsorshipValue(sponsor.minSponsoredAssetFee.get))
            state.assetDescription(sponsor.assetId).map(_.sponsorship) shouldBe sponsor.minSponsoredAssetFee
        }
        assertDiffAndState(setupBlocks, block(Seq(sponsor, sponsor1)), s) {
          case (diff, state) =>
            diff.sponsorship shouldBe Map(sponsor.assetId -> SponsorshipValue(sponsor1.minSponsoredAssetFee.get))
            state.assetDescription(sponsor.assetId).map(_.sponsorship) shouldBe sponsor1.minSponsoredAssetFee
        }
        assertDiffAndState(setupBlocks, block(Seq(sponsor, sponsor1, cancel)), s) {
          case (diff, state) =>
            diff.sponsorship shouldBe Map(sponsor.assetId -> SponsorshipValue(0))
            state.assetDescription(sponsor.assetId).map(_.sponsorship) shouldBe Some(0)
        }
    }
  }

  property("validation fails if asset doesn't exist") {
    val s = settings(0)
    val setup = for {
      master <- accountGen
      ts     <- timestampGen
      genesis: GenesisTransaction = GenesisTransaction.create(master, ENOUGH_AMT, ts).right.get
      (_, sponsorTx, _, cancelTx) <- sponsorFeeCancelSponsorFeeGen(master)
    } yield (genesis, sponsorTx, cancelTx)

    forAll(setup) {
      case (genesis, sponsor, cancel) =>
        val setupBlocks = Seq(block(Seq(genesis)))
        assertDiffEi(setupBlocks, block(Seq(sponsor)), s) { blockDiffEi =>
          blockDiffEi should produce("Referenced assetId not found")
        }
        assertDiffEi(setupBlocks, block(Seq(cancel)), s) { blockDiffEi =>
          blockDiffEi should produce("Referenced assetId not found")
        }
    }
  }

  property("validation fails prior to feature activation") {
    val s = settings(100)
    val setup = for {
      master <- accountGen
      ts     <- timestampGen
      genesis: GenesisTransaction = GenesisTransaction.create(master, ENOUGH_AMT, ts).right.get
      (issueTx, sponsorTx, _, _) <- sponsorFeeCancelSponsorFeeGen(master)
    } yield (genesis, issueTx, sponsorTx)

    forAll(setup) {
      case (genesis, issue, sponsor) =>
        val setupBlocks = Seq(block(Seq(genesis, issue)))
        assertDiffEi(setupBlocks, block(Seq(sponsor)), s) { blockDiffEi =>
          blockDiffEi should produce("SponsorFeeTransaction transaction has not been activated")
        }
    }
  }

  property("not enough fee") {
    val s = settings(0)
    val setup = for {
      master <- accountGen
      ts     <- timestampGen
      genesis: GenesisTransaction = GenesisTransaction.create(master, 400000000, ts).right.get
      (issueTx, sponsorTx, _, _) <- sponsorFeeCancelSponsorFeeGen(master)
      recipient                  <- accountGen
      assetId = issueTx.id()
      assetOverspend = TransferTransactionV1
        .create(None, master, recipient.toAddress, 1000000, ts + 1, Some(assetId), issueTx.quantity + 1, Array.emptyByteArray)
        .right
        .get
<<<<<<< HEAD
      insufficientFee = TransferTransactionV1
        .create(None, master, recipient.toAddress, 1000000, ts + 2, Some(assetId), sponsorTx.minAssetFee.get - 1, Array.emptyByteArray)
        .right
        .get
      fee = 3000 * sponsorTx.minAssetFee.get
      wavesOverspend = TransferTransactionV1
=======
      insufficientFee = TransferTransaction
        .create(None, master, recipient.toAddress, 1000000, ts + 2, Some(assetId), sponsorTx.minSponsoredAssetFee.get - 1, Array.emptyByteArray)
        .right
        .get
      fee = 3000 * sponsorTx.minSponsoredAssetFee.get
      wavesOverspend = TransferTransaction
>>>>>>> b9f8276f
        .create(None, master, recipient.toAddress, 1000000, ts + 3, Some(assetId), fee, Array.emptyByteArray)
        .right
        .get
    } yield (genesis, issueTx, sponsorTx, assetOverspend, insufficientFee, wavesOverspend)

    forAll(setup) {
      case (genesis, issue, sponsor, assetOverspend, insufficientFee, wavesOverspend) =>
        val setupBlocks = Seq(block(Seq(genesis, issue, sponsor)))
        assertDiffEi(setupBlocks, block(Seq(assetOverspend)), s) { blockDiffEi =>
          blockDiffEi should produce("unavailable funds")
        }
        assertDiffEi(setupBlocks, block(Seq(insufficientFee)), s) { blockDiffEi =>
          blockDiffEi should produce("does not exceed minimal value of 100000 WAVES")
        }
        assertDiffEi(setupBlocks, block(Seq(wavesOverspend)), s) { blockDiffEi =>
          if (wavesOverspend.fee > issue.quantity)
            blockDiffEi should produce("unavailable funds")
          else
            blockDiffEi should produce("negative waves balance")
        }
    }
  }

  property("sponsor has no WAVES but receives them just in time") {
    val s = settings(0)
    val setup = for {
      master    <- accountGen
      recipient <- accountGen
      ts        <- timestampGen
      genesis: GenesisTransaction = GenesisTransaction.create(master, 300000000, ts).right.get
      issue                       = IssueTransactionV1.create(master, Base58.decode("Asset").get, Array.emptyByteArray, 100, 2, false, 100000000, ts + 1).right.get
      assetId                     = issue.id()
      sponsor                     = SponsorFeeTransaction.create(1, master, assetId, Some(100), 100000000, ts + 2).right.get
      assetTransfer = TransferTransactionV1
        .create(Some(assetId), master, recipient, issue.quantity, ts + 3, None, 100000, Array.emptyByteArray)
        .right
        .get
      wavesTransfer = TransferTransactionV1
        .create(None, master, recipient, 99800000, ts + 4, None, 100000, Array.emptyByteArray)
        .right
        .get
      backWavesTransfer = TransferTransactionV1
        .create(None, recipient, master, 100000, ts + 5, Some(assetId), 100, Array.emptyByteArray)
        .right
        .get
    } yield (genesis, issue, sponsor, assetTransfer, wavesTransfer, backWavesTransfer)

    forAll(setup) {
      case (genesis, issue, sponsor, assetTransfer, wavesTransfer, backWavesTransfer) =>
        assertDiffAndState(Seq(block(Seq(genesis, issue, sponsor, assetTransfer, wavesTransfer))), block(Seq(backWavesTransfer)), s) {
          case (diff, state) =>
            val portfolio = state.portfolio(genesis.recipient)
            portfolio.balance shouldBe 0
            portfolio.assets(issue.id()) shouldBe issue.quantity
        }
    }
  }
}<|MERGE_RESOLUTION|>--- conflicted
+++ resolved
@@ -101,21 +101,12 @@
         .create(None, master, recipient.toAddress, 1000000, ts + 1, Some(assetId), issueTx.quantity + 1, Array.emptyByteArray)
         .right
         .get
-<<<<<<< HEAD
       insufficientFee = TransferTransactionV1
-        .create(None, master, recipient.toAddress, 1000000, ts + 2, Some(assetId), sponsorTx.minAssetFee.get - 1, Array.emptyByteArray)
-        .right
-        .get
-      fee = 3000 * sponsorTx.minAssetFee.get
-      wavesOverspend = TransferTransactionV1
-=======
-      insufficientFee = TransferTransaction
         .create(None, master, recipient.toAddress, 1000000, ts + 2, Some(assetId), sponsorTx.minSponsoredAssetFee.get - 1, Array.emptyByteArray)
         .right
         .get
       fee = 3000 * sponsorTx.minSponsoredAssetFee.get
-      wavesOverspend = TransferTransaction
->>>>>>> b9f8276f
+      wavesOverspend = TransferTransactionV1
         .create(None, master, recipient.toAddress, 1000000, ts + 3, Some(assetId), fee, Array.emptyByteArray)
         .right
         .get
