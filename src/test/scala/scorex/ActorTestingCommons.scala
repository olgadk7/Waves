package scorex

import akka.actor.{ActorRef, ActorSystem}
import akka.testkit.{ImplicitSender, TestKitBase, TestProbe}
import akka.util.Timeout
import com.typesafe.config.{Config, ConfigFactory}
import org.scalamock.scalatest.PathMockFactory
import org.scalatest.Matchers
import scorex.account.PublicKeyAccount
import scorex.app.Application
import scorex.block.Block._
import scorex.block.{Block, SignerData}
import scorex.consensus.ConsensusModule
import scorex.consensus.nxt.NxtLikeConsensusBlockData
import scorex.network.NetworkController.{DataFromPeer, RegisterMessagesHandler, SendToNetwork}
import scorex.network.message.{BasicMessagesRepo, Message, MessageSpec}
import scorex.network.{ConnectedPeer, SendToChosen, SendingStrategy}
import scorex.transaction.SimpleTransactionModule.StoredInBlock
import scorex.transaction.TransactionModule
import scorex.transaction.TypedTransaction.SignatureLength

import scala.concurrent.duration._
import scala.language.{implicitConversions, postfixOps}

abstract class ActorTestingCommons extends TestKitBase
  with org.scalatest.path.FreeSpecLike
  with Matchers
  with ImplicitSender
  with PathMockFactory {

  protected val baseTestConfig: Config = ConfigFactory.parseString(
    """
      |waves {
      |  directory: ""
      |  blockchain {
      |    file: ""
      |  }
      |  network {
      |    file: ""
      |  }
      |  wallet {
      |    file: ""
      |  }
      |  miner {
      |    enable: yes
      |    offline: yes
      |    quorum: 1
      |    generation-delay: 1s
      |    interval-after-last-block-then-generation-is-allowed: 10m
      |    tf-like-scheduling: yes
      |  }
      |}
    """.stripMargin).withFallback(ConfigFactory.load()).resolve()

  protected val testConfigOfflineGenerationOff: Config = ConfigFactory.parseString(
    """
      |waves {
      |  miner {
      |    offline: no
      |  }
      |}
    """.stripMargin).withFallback(baseTestConfig).resolve()

  protected val testConfigTFLikeOff: Config = ConfigFactory.parseString(
    """
      |waves {
      |  miner {
      |    tf-like-scheduling: no
      |  }
      |}
    """.stripMargin).withFallback(baseTestConfig).resolve()


  protected implicit val testTimeout = Timeout(2000.milliseconds)
  protected val testDuration = testTimeout.duration

  implicit final lazy val system = ActorSystem(getClass.getSimpleName)

  protected lazy val networkController = TestProbe("NetworkController")

  protected def networkControllerMock = networkController.ref

  networkController.ignoreMsg {
    case RegisterMessagesHandler(_, _) => true
  }

  protected final def testSafely(fun: => Unit): Unit = getClass.getSimpleName testSafely fun

  protected final class ActorTestingStringWrapper(s: String) {
    def testSafely(fun: => Unit): Unit = {
      s - {
        try {
          fun
        } finally {
          try verifyExpectations
          finally shutdown()
        }
      }
    }
  }

  protected final implicit def convertTo(s: String): ActorTestingStringWrapper = new ActorTestingStringWrapper(s)

  protected lazy val peer = stub[ConnectedPeer]

  protected val actorRef: ActorRef

  protected def dataFromNetwork[C](spec: MessageSpec[C], data: C, fromPeer: ConnectedPeer = peer): Unit =
    actorRef ! DataFromPeer(spec.messageCode, data, fromPeer)

  protected def blockIds(ids: Int*): BlockIds = ids.map(toBlockId)

  protected implicit def toBlockIds(ids: Seq[Int]): BlockIds = blockIds(ids: _*)

  protected implicit def toBlockId(i: Int): BlockId = Array(i.toByte)

  protected def testBlock(id: Int, ts: Long = System.currentTimeMillis()) =
    Block(timestamp = ts,
      version = 0,
      reference = 1,
      signerData = SignerData(new PublicKeyAccount(Array.fill(32)(0)), Array(id.toByte)),
      consensusData = NxtLikeConsensusBlockData(1L, Array.fill(SignatureLength)(0: Byte)),
      transactionData = Seq.empty)

  protected trait TestDataExtraction[T] {
    def extract(actual: T): Any
  }

  protected implicit object BlockIdsExtraction extends TestDataExtraction[BlockIds] {
    override def extract(blockIds: BlockIds): Seq[Int] = blockIds.map(BlockIdExtraction.extract)
  }

  protected implicit object BlockIdExtraction extends TestDataExtraction[BlockId] {
    override def extract(blockId: BlockId): Int = blockId(0)
  }

  protected def expectNetworkMessage[Content: TestDataExtraction](expectedSpec: MessageSpec[Content], expectedData: Any): Unit =
    expectNetworkMessage(expectedSpec, expectedData, {
      _.asInstanceOf[SendToChosen].chosenPeers.contains(peer)
    })

  protected def expectNetworkMessage[Content: TestDataExtraction](expectedSpec: MessageSpec[Content],
                                                                  expectedData: Any,
                                                                  strategyAssertion: SendingStrategy => Boolean): Unit =
    networkController.expectMsgPF(hint = expectedData.toString) {
      case SendToNetwork(Message(spec, Right(data: Content@unchecked), None), st) =>
        strategyAssertion(st) shouldBe true
        spec shouldEqual expectedSpec
        implicitly[TestDataExtraction[Content]].extract(data) shouldEqual expectedData
    }

  trait ApplicationMock extends Application {
<<<<<<< HEAD
    implicit val transactionModule = stub[TransactionModule[StoredInBlock]]
    implicit val consensusModule = stub[ConsensusModule[Unit]]
=======
    implicit val transactionModule = stub[TransactionModule]
    implicit val consensusModule = stub[ConsensusModule]
>>>>>>> ad2c5619
    final override val basicMessagesSpecsRepo: BasicMessagesRepo = new BasicMessagesRepo()
    final override lazy val networkController: ActorRef = networkControllerMock
  }

}<|MERGE_RESOLUTION|>--- conflicted
+++ resolved
@@ -150,13 +150,8 @@
     }
 
   trait ApplicationMock extends Application {
-<<<<<<< HEAD
-    implicit val transactionModule = stub[TransactionModule[StoredInBlock]]
-    implicit val consensusModule = stub[ConsensusModule[Unit]]
-=======
     implicit val transactionModule = stub[TransactionModule]
     implicit val consensusModule = stub[ConsensusModule]
->>>>>>> ad2c5619
     final override val basicMessagesSpecsRepo: BasicMessagesRepo = new BasicMessagesRepo()
     final override lazy val networkController: ActorRef = networkControllerMock
   }
