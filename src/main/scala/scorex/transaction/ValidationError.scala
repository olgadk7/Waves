--- conflicted
+++ resolved
@@ -17,13 +17,9 @@
 
   case class NegativeAmount(amount: Long, of: String) extends ValidationError
 
-<<<<<<< HEAD
   case class NegativeMinFee(minFee: Long, of: String) extends ValidationError
 
-  case object InsufficientFee extends ValidationError
-=======
   case class InsufficientFee(msg: String = "insufficient fee") extends ValidationError
->>>>>>> 804fbddd
 
   case object TooBigArray extends ValidationError
 
