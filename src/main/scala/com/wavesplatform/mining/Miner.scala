package com.wavesplatform.mining

import cats.data.EitherT
import com.wavesplatform.features.BlockchainFeatures
import com.wavesplatform.features.FeatureProvider._
import com.wavesplatform.metrics.{BlockStats, HistogramExt, Instrumented}
import com.wavesplatform.network._
import com.wavesplatform.settings.WavesSettings
import com.wavesplatform.state._
import com.wavesplatform.state.appender.{BlockAppender, MicroblockAppender}
import com.wavesplatform.utx.UtxPool
import io.netty.channel.group.ChannelGroup
import kamon.Kamon
import kamon.metric.instrument
import monix.eval.Task
import monix.execution.cancelables.{CompositeCancelable, SerialCancelable}
import monix.execution.schedulers.SchedulerService
import scorex.account.{Address, PrivateKeyAccount}
import scorex.block.Block._
import scorex.block.{Block, MicroBlock}
import scorex.consensus.nxt.NxtLikeConsensusBlockData
import scorex.transaction.PoSCalc._
import scorex.transaction._
import scorex.utils.{ScorexLogging, Time}
import scorex.wallet.Wallet

import scala.collection.mutable.{Map => MMap}
import scala.concurrent.Await
import scala.concurrent.duration._

trait Miner {
  def scheduleMining(): Unit
}

trait MinerDebugInfo {
  def state: MinerDebugInfo.State

  def collectNextBlockGenerationTimes: List[(Address, Long)]
}

object MinerDebugInfo {

  sealed trait State

  case object MiningBlocks extends State

  case object MiningMicroblocks extends State

  case object Disabled extends State

  case class Error(error: String) extends State

}

class MinerImpl(allChannels: ChannelGroup,
                blockchainUpdater: BlockchainUpdater,
                checkpoint: CheckpointService,
                ng: NG,
                settings: WavesSettings,
                timeService: Time,
                utx: UtxPool,
                wallet: Wallet,
                val minerScheduler: SchedulerService,
                val appenderScheduler: SchedulerService)
    extends Miner
    with MinerDebugInfo
    with ScorexLogging
    with Instrumented {

  import Miner._

  private implicit val s: SchedulerService = minerScheduler

  private lazy val minerSettings              = settings.minerSettings
  private lazy val minMicroBlockDurationMills = minerSettings.minMicroBlockAge.toMillis
  private lazy val blockchainSettings         = settings.blockchainSettings

  private val scheduledAttempts = SerialCancelable()
  private val microBlockAttempt = SerialCancelable()

  private val blockBuildTimeStats      = Kamon.metrics.histogram("pack-and-forge-block-time", instrument.Time.Milliseconds)
  private val microBlockBuildTimeStats = Kamon.metrics.histogram("forge-microblock-time", instrument.Time.Milliseconds)

  private val nextBlockGenerationTimes: MMap[Address, Long] = MMap.empty

  @volatile private var debugState: MinerDebugInfo.State = MinerDebugInfo.Disabled

  def collectNextBlockGenerationTimes: List[(Address, Long)] = Await.result(Task.now(nextBlockGenerationTimes.toList).runAsyncLogErr, Duration.Inf)

  private def checkAge(parentHeight: Int, parentTimestamp: Long): Either[String, Unit] =
    Either
      .cond(parentHeight == 1, (), (timeService.correctedTime() - parentTimestamp).millis)
      .left
      .flatMap(blockAge =>
        Either.cond(
          blockAge <= minerSettings.intervalAfterLastBlockThenGenerationIsAllowed,
          (),
          s"BlockChain is too old (last block timestamp is $parentTimestamp generated $blockAge ago)"
      ))

  private def ngEnabled: Boolean = ng.featureActivationHeight(BlockchainFeatures.NG.id).exists(ng.height > _ + 1)

  private def generateOneBlockTask(account: PrivateKeyAccount, balance: Long)(
      delay: FiniteDuration): Task[Either[String, (MiningEstimators, Block, MiningConstraint)]] =
    Task {
      // should take last block right at the time of mining since microblocks might have been added
      val height                    = ng.height
      val version                   = if (height <= blockchainSettings.functionalitySettings.blockVersion3AfterHeight) PlainBlockVersion else NgBlockVersion
      val lastBlock                 = ng.lastBlock.get
      val greatGrandParentTimestamp = ng.parent(lastBlock, 2).map(_.timestamp)
      val referencedBlockInfo       = ng.bestLastBlockInfo(System.currentTimeMillis() - minMicroBlockDurationMills).get
      val pc                        = allChannels.size()
      lazy val currentTime          = timeService.correctedTime()
      lazy val h                    = calcHit(referencedBlockInfo.consensus, account)
      lazy val t                    = calcTarget(referencedBlockInfo.timestamp, referencedBlockInfo.consensus.baseTarget, currentTime, balance)
      measureSuccessful(
        blockBuildTimeStats,
        for {
          _ <- Either.cond(pc >= minerSettings.quorum,
                           (),
                           s"Quorum not available ($pc/${minerSettings.quorum}, not forging block with ${account.address}")
          _ <- Either.cond(h < t, (), s"${System.currentTimeMillis()}: Hit $h was NOT less than target $t, not forging block with ${account.address}")
          _ = log.debug(s"Forging with ${account.address}, H $h < T $t, balance $balance, prev block ${referencedBlockInfo.blockId}")
          _ = log.debug(s"Previous block ID ${referencedBlockInfo.blockId} at $height with target ${referencedBlockInfo.consensus.baseTarget}")
          block <- {
            val avgBlockDelay = blockchainSettings.genesisSettings.averageBlockDelay
            val btg = calcBaseTarget(avgBlockDelay,
                                     height,
                                     referencedBlockInfo.consensus.baseTarget,
                                     referencedBlockInfo.timestamp,
                                     greatGrandParentTimestamp,
                                     currentTime)
            val gs            = calcGeneratorSignature(referencedBlockInfo.consensus, account)
            val consensusData = NxtLikeConsensusBlockData(btg, ByteStr(gs))
            val sortInBlock   = ng.height <= blockchainSettings.functionalitySettings.dontRequireSortedTransactionsAfter

            val estimators                         = MiningEstimators(minerSettings, ng, height)
            val mdConstraint                       = TwoDimensionalMiningConstraint.full(estimators.total, estimators.keyBlock)
            val (unconfirmed, updatedMdConstraint) = utx.packUnconfirmed(mdConstraint, sortInBlock)

            val features =
              if (version <= 2) Set.empty[Short]
              else
                settings.featuresSettings.supported
                  .filterNot(ng.approvedFeatures().keySet)
                  .filter(BlockchainFeatures.implemented)
                  .toSet

            log.debug(s"Adding ${unconfirmed.size} unconfirmed transaction(s) to new block")
            Block.buildAndSign(version.toByte, currentTime, referencedBlockInfo.blockId, consensusData, unconfirmed, account, features) match {
              case Left(e)  => Left(e.err)
              case Right(x) => Right((estimators, x, updatedMdConstraint.first))
            }
          }
        } yield block
      )
    }.delayExecution(delay)

  private def generateOneMicroBlockTask(account: PrivateKeyAccount,
                                        accumulatedBlock: Block,
                                        microEstimator: Estimator,
                                        restTotalConstraint: MiningConstraint): Task[MicroblockMiningResult] = {
    log.trace(s"Generating microBlock for $account")
    val pc = allChannels.size()
    if (pc < minerSettings.quorum) {
      log.trace(s"Quorum not available ($pc/${minerSettings.quorum}, not forging microblock with ${account.address}")
      Task.now(Retry)
    } else if (utx.size == 0) {
      log.trace(s"Skipping microBlock because utx is empty")
      Task.now(Retry)
    } else {
      val (unconfirmed, updatedTotalConstraint) = measureLog("packing unconfirmed transactions for microblock") {
        val mdConstraint                       = TwoDimensionalMiningConstraint.partial(restTotalConstraint, OneDimensionalMiningConstraint.full(microEstimator))
        val (unconfirmed, updatedMdConstraint) = utx.packUnconfirmed(mdConstraint, sortInBlock = false)
        (unconfirmed, updatedMdConstraint.first)
      }

      if (updatedTotalConstraint.isEmpty) {
        log.trace(s"Stopping forging microBlocks, the block is full")
        Task.now(Stop)
      } else if (unconfirmed.isEmpty) {
        log.trace(s"Stopping forging microBlocks, because all transactions are too big")
        Task.now(Stop)
      } else {
        log.trace(s"Accumulated ${unconfirmed.size} txs for microblock")
        val start = System.currentTimeMillis()
        (for {
          signedBlock <- EitherT.fromEither[Task](
            Block.buildAndSign(
              version = 3,
              timestamp = accumulatedBlock.timestamp,
              reference = accumulatedBlock.reference,
              consensusData = accumulatedBlock.consensusData,
              transactionData = accumulatedBlock.transactionData ++ unconfirmed,
              signer = account,
              featureVotes = accumulatedBlock.featureVotes
            ))
          microBlock <- EitherT.fromEither[Task](
            MicroBlock.buildAndSign(account, unconfirmed, accumulatedBlock.signerData.signature, signedBlock.signerData.signature))
          _ = microBlockBuildTimeStats.safeRecord(System.currentTimeMillis() - start)
          _ <- EitherT(MicroblockAppender(checkpoint, ng, blockchainUpdater, utx, appenderScheduler)(microBlock))
        } yield (microBlock, signedBlock)).value map {
          case Left(err) => Error(err)
          case Right((microBlock, signedBlock)) =>
            BlockStats.mined(microBlock)
            log.trace(s"$microBlock has been mined for $account}")
            allChannels.broadcast(MicroBlockInv(account, microBlock.totalResBlockSig, microBlock.prevResBlockSig))
            Success(signedBlock, updatedTotalConstraint)
        }
      }
    }
  }

  private def generateMicroBlockSequence(account: PrivateKeyAccount,
                                         accumulatedBlock: Block,
                                         delay: FiniteDuration,
                                         microEstimator: Estimator,
                                         restTotalConstraint: MiningConstraint): Task[Unit] = {
    debugState = MinerDebugInfo.MiningMicroblocks
    log.info(s"Generate MicroBlock sequence, delay = $delay")
    generateOneMicroBlockTask(account, accumulatedBlock, microEstimator, restTotalConstraint)
      .asyncBoundary(minerScheduler)
      .delayExecution(delay)
      .flatMap {
        case Error(e) =>
          Task {
            debugState = MinerDebugInfo.Error(e.toString)
            log.warn("Error mining MicroBlock: " + e.toString)
          }
        case Success(newTotal, updatedTotalConstraint) =>
          generateMicroBlockSequence(account, newTotal, minerSettings.microBlockInterval, microEstimator, updatedTotalConstraint)
        case Retry => generateMicroBlockSequence(account, accumulatedBlock, minerSettings.microBlockInterval, microEstimator, restTotalConstraint)
        case Stop =>
          Task {
            debugState = MinerDebugInfo.MiningBlocks
            log.debug("MicroBlock mining completed, block is full")
          }
      }
  }

  private def generateBlockTask(account: PrivateKeyAccount): Task[Unit] = {
    {
      val height    = ng.height
      val lastBlock = ng.lastBlock.get
      for {
        _ <- checkAge(height, ng.lastBlockTimestamp.get)
        _ <- Either.cond(ng.accountScript(account).isEmpty,
                         (),
                         s"Account(${account.toAddress}) is scripted and therefore not allowed to forge blocks")
        balanceAndTs <- nextBlockGenerationTime(height, ng, blockchainSettings.functionalitySettings, lastBlock, account)
        (balance, ts) = balanceAndTs
        offset        = calcOffset(timeService, ts, minerSettings.minimalBlockGenerationOffset)
      } yield (offset, balance)
    } match {
      case Right((offset, balance)) =>
        log.debug(s"Next attempt for acc=$account in $offset")
        nextBlockGenerationTimes += account.toAddress -> (System.currentTimeMillis() + offset.toMillis)
        generateOneBlockTask(account, balance)(offset).flatMap {
          case Right((estimators, block, totalConstraint)) =>
<<<<<<< HEAD
            BlockAppender(checkpoint, ng, blockchainUpdater, timeService, utx, settings, appenderScheduler)(block).map {
              case Left(err) => log.warn("Error mining Block: " + err.toString)
              case Right(Some(score)) =>
                log.debug(s"Forged and applied $block by ${account.address} with cumulative score $score")
                BlockStats.mined(block, ng.height)
                allChannels.broadcast(BlockForged(block))
                scheduleMining()
                if (ngEnabled && !totalConstraint.isEmpty) startMicroBlockMining(account, block, estimators.micro, totalConstraint)
              case Right(None) => log.warn("Newly created block has already been appended, should not happen")
            }
=======
            BlockAppender(checkpoint, history, blockchainUpdater, timeService, stateReader, utx, settings, history, appenderScheduler)(block)
              .asyncBoundary(minerScheduler)
              .map {
                case Left(err) => log.warn("Error mining Block: " + err.toString)
                case Right(Some(score)) =>
                  log.debug(s"Forged and applied $block by ${account.address} with cumulative score $score")
                  BlockStats.mined(block, history.height)
                  allChannels.broadcast(BlockForged(block))
                  scheduleMining()
                  if (ngEnabled && !totalConstraint.isEmpty) startMicroBlockMining(account, block, estimators.micro, totalConstraint)
                case Right(None) => log.warn("Newly created block has already been appended, should not happen")
              }
>>>>>>> f654ee4f
          case Left(err) =>
            log.debug(s"No block generated because $err, retrying")
            generateBlockTask(account)
        }

      case Left(err) =>
        log.debug(s"Not scheduling block mining because $err")
        debugState = MinerDebugInfo.Error(err)
        Task.unit
    }
  }

  def scheduleMining(): Unit = {
    Miner.blockMiningStarted.increment()
    val nonScriptedAccounts = wallet.privateKeyAccounts.filter(acc => ng.accountScript(acc).isEmpty)
    scheduledAttempts := CompositeCancelable.fromSet(nonScriptedAccounts.map(generateBlockTask).map(_.runAsyncLogErr).toSet)
    microBlockAttempt := SerialCancelable()
    debugState = MinerDebugInfo.MiningBlocks
  }

  private def startMicroBlockMining(account: PrivateKeyAccount,
                                    lastBlock: Block,
                                    microEstimator: Estimator,
                                    restTotalConstraint: MiningConstraint): Unit = {
    log.info(s"Start mining microblocks")
    Miner.microMiningStarted.increment()
    microBlockAttempt := generateMicroBlockSequence(account, lastBlock, Duration.Zero, microEstimator, restTotalConstraint).runAsyncLogErr
    log.trace(s"MicroBlock mining scheduled for $account")
  }

  override def state: MinerDebugInfo.State = debugState
}

object Miner {
  val blockMiningStarted = Kamon.metrics.counter("block-mining-started")
  val microMiningStarted = Kamon.metrics.counter("micro-mining-started")

  val MaxTransactionsPerMicroblock: Int = 500

  val Disabled = new Miner with MinerDebugInfo {
    override def scheduleMining(): Unit = ()

    override def collectNextBlockGenerationTimes: List[(Address, Long)] = List.empty

    override val state = MinerDebugInfo.Disabled
  }

  def calcOffset(timeService: Time, calculatedTimestamp: Long, minimalBlockGenerationOffset: FiniteDuration): FiniteDuration = {
    val calculatedGenerationTimestamp = (Math.ceil(calculatedTimestamp / 1000.0) * 1000).toLong
    val calculatedOffset              = calculatedGenerationTimestamp - timeService.correctedTime()
    Math.max(minimalBlockGenerationOffset.toMillis, calculatedOffset).millis
  }

  sealed trait MicroblockMiningResult

  case object Stop extends MicroblockMiningResult

  case object Retry extends MicroblockMiningResult

  case class Error(e: ValidationError)                            extends MicroblockMiningResult
  case class Success(b: Block, totalConstraint: MiningConstraint) extends MicroblockMiningResult

}<|MERGE_RESOLUTION|>--- conflicted
+++ resolved
@@ -257,31 +257,18 @@
         nextBlockGenerationTimes += account.toAddress -> (System.currentTimeMillis() + offset.toMillis)
         generateOneBlockTask(account, balance)(offset).flatMap {
           case Right((estimators, block, totalConstraint)) =>
-<<<<<<< HEAD
-            BlockAppender(checkpoint, ng, blockchainUpdater, timeService, utx, settings, appenderScheduler)(block).map {
-              case Left(err) => log.warn("Error mining Block: " + err.toString)
-              case Right(Some(score)) =>
-                log.debug(s"Forged and applied $block by ${account.address} with cumulative score $score")
-                BlockStats.mined(block, ng.height)
-                allChannels.broadcast(BlockForged(block))
-                scheduleMining()
-                if (ngEnabled && !totalConstraint.isEmpty) startMicroBlockMining(account, block, estimators.micro, totalConstraint)
-              case Right(None) => log.warn("Newly created block has already been appended, should not happen")
-            }
-=======
-            BlockAppender(checkpoint, history, blockchainUpdater, timeService, stateReader, utx, settings, history, appenderScheduler)(block)
+            BlockAppender(checkpoint, ng, blockchainUpdater, timeService, utx, settings, appenderScheduler)(block)
               .asyncBoundary(minerScheduler)
               .map {
                 case Left(err) => log.warn("Error mining Block: " + err.toString)
                 case Right(Some(score)) =>
                   log.debug(s"Forged and applied $block by ${account.address} with cumulative score $score")
-                  BlockStats.mined(block, history.height)
+                  BlockStats.mined(block, ng.height)
                   allChannels.broadcast(BlockForged(block))
                   scheduleMining()
                   if (ngEnabled && !totalConstraint.isEmpty) startMicroBlockMining(account, block, estimators.micro, totalConstraint)
                 case Right(None) => log.warn("Newly created block has already been appended, should not happen")
               }
->>>>>>> f654ee4f
           case Left(err) =>
             log.debug(s"No block generated because $err, retrying")
             generateBlockTask(account)
