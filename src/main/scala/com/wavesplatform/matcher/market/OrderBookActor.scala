--- conflicted
+++ resolved
@@ -46,8 +46,6 @@
   private var apiSender = Option.empty[ActorRef]
   private var cancellable = Option.empty[Cancellable]
 
-<<<<<<< HEAD
-=======
   private lazy val alreadyCanceledOrders = CacheBuilder
     .newBuilder()
     .maximumSize(AlreadyCanceledCacheSize)
@@ -61,7 +59,6 @@
   val okCancel: java.lang.Boolean = Boolean.box(true)
   val failedCancel: java.lang.Boolean = Boolean.box(false)
 
->>>>>>> 80edb466
   private def fullCommands: Receive = readOnlyCommands orElse snapshotsCommands orElse executeCommands
 
   private def executeCommands: Receive = {
