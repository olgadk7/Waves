--- conflicted
+++ resolved
@@ -292,13 +292,8 @@
           tx <- createTransaction(o, c)
           _  <- utx.putIfNew(tx)
         } yield tx) match {
-<<<<<<< HEAD
           case Right(tx: ExchangeTransaction) =>
-            lastPrice = Some(c.price)
-=======
-          case Right(tx) if tx.isInstanceOf[ExchangeTransaction] =>
             lastTrade = Some(c.order)
->>>>>>> c3b904d2
             allChannels.broadcastTx(tx)
             processEvent(event)
             context.system.eventStream.publish(ExchangeTransactionCreated(tx))
