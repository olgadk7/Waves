--- conflicted
+++ resolved
@@ -66,7 +66,6 @@
       }
     }.getOrElse(Either.right(tx)))
 
-<<<<<<< HEAD
   def verifyTx(blockchain: Blockchain,
                script: Script,
                height: Int,
@@ -74,9 +73,9 @@
                isTokenScript: Boolean): Either[ValidationError, Transaction] =
     Try {
       ScriptRunner[Boolean](height, Coproduct[TxOrd](transaction), blockchain, script) match {
-        case (ctx, Left(execError)) => Left(ScriptExecutionError(execError, script.text, ctx.letDefs, isTokenScript))
-        case (ctx, Right(false)) =>
-          Left(TransactionNotAllowedByScript(ctx.letDefs, script.text, isTokenScript))
+        case (log, Left(execError)) => Left(ScriptExecutionError(execError, script.text, log, isTokenScript))
+        case (log, Right(false)) =>
+          Left(TransactionNotAllowedByScript(log, script.text, isTokenScript))
         case (_, Right(true)) => Right(transaction)
       }
     }.getOrElse(Left(ScriptExecutionError(
@@ -85,16 +84,16 @@
       |Probably script does not return boolean, and can't validate any transaction or order.
     """.stripMargin,
       script.text,
-      Map.empty,
+      List.empty,
       isTokenScript
     )))
 
   def verifyOrder(blockchain: Blockchain, script: Script, height: Int, order: Order): Either[ValidationError, Order] =
     Try {
       ScriptRunner[Boolean](height, Coproduct[TxOrd](order), blockchain, script) match {
-        case (ctx, Left(execError)) => Left(ScriptExecutionError(execError, script.text, ctx.letDefs, false))
+        case (ctx, Left(execError)) => Left(ScriptExecutionError(execError, script.text, ctx, false))
         case (ctx, Right(false)) =>
-          Left(TransactionNotAllowedByScript(ctx.letDefs, script.text, false))
+          Left(TransactionNotAllowedByScript(ctx, script.text, false))
         case (_, Right(true)) => Right(order)
       }
     }.getOrElse(Left(ScriptExecutionError(
@@ -103,7 +102,7 @@
       |Probably script does not return boolean, and can't validate any transaction or order.
     """.stripMargin,
       script.text,
-      Map.empty,
+      List.empty,
       false
     )))
 
@@ -140,18 +139,6 @@
       _ <- sellerOrderVerification
       _ <- buyerOrderVerification
     } yield et
-=======
-  def verify[T <: Transaction](blockchain: Blockchain,
-                               script: Script,
-                               height: Int,
-                               transaction: T,
-                               isTokenScript: Boolean): Either[ValidationError, T] = {
-    ScriptRunner[Boolean, T](height, transaction, blockchain, script) match {
-      case (log, Left(execError)) => Left(ScriptExecutionError(execError, script.text, log, isTokenScript))
-      case (log, Right(false))    => Left(TransactionNotAllowedByScript(log, script.text, isTokenScript))
-      case (_, Right(true))       => Right(transaction)
-    }
->>>>>>> c9447805
   }
 
   def verifyAsEllipticCurveSignature[T <: Proven with Authorized](pt: T): Either[ValidationError, T] =
