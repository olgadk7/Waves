package com.wavesplatform.state2

import java.util.concurrent.locks.ReentrantReadWriteLock

import cats.implicits._
import com.wavesplatform.metrics.Instrumented
import com.wavesplatform.state2.reader.StateReaderImpl
<<<<<<< HEAD
import scorex.transaction.PaymentTransaction
import scorex.transaction.assets.{MassTransferTransaction, TransferTransaction}
import scorex.transaction.assets.exchange.ExchangeTransaction
=======
>>>>>>> 8a8ffb04
import scorex.utils.ScorexLogging

trait StateWriter {
  def applyBlockDiff(blockDiff: BlockDiff): Unit

  def clear(): Unit
}

class StateWriterImpl(p: StateStorage, synchronizationToken: ReentrantReadWriteLock)
  extends StateReaderImpl(p, synchronizationToken) with StateWriter with ScorexLogging with Instrumented {

  override def applyBlockDiff(blockDiff: BlockDiff): Unit = write("applyBlockDiff") { implicit l =>
    val oldHeight = sp().getHeight
    val newHeight = oldHeight + blockDiff.heightDiff
    log.debug(s"Starting persist from $oldHeight to $newHeight")

<<<<<<< HEAD
    measureSizeLog("transactions")(txsDiff.transactions) { txs =>
      txs.toSeq.foreach {
        case (id, (h, tx@(_: TransferTransaction | _: MassTransferTransaction | _: ExchangeTransaction | _: PaymentTransaction), _)) =>
          sp().transactions.put(id, (h, if (storeTransactions) tx.bytes() else Array.emptyByteArray))
        case (id, (h, tx, _)) => sp().transactions.put(id, (h, tx.bytes()))
      }
    }

    measureSizeLog("orderFills")(blockDiff.txsDiff.orderFills) { ofs =>
      ofs.toSeq.foreach {
        case (oid, orderFillInfo) =>
          Option(sp().orderFills.get(oid)) match {
            case Some(ll) =>
              sp().orderFills.put(oid, (ll._1 + orderFillInfo.volume, ll._2 + orderFillInfo.fee))
            case None =>
              sp().orderFills.put(oid, (orderFillInfo.volume, orderFillInfo.fee))
          }
      }
    }

    measureSizeLog("portfolios")(txsDiff.portfolios) {
      _.foreach { case (account, portfolioDiff) =>
        val updatedPortfolio = this.partialPortfolio(account, portfolioDiff.assets.keySet).combine(portfolioDiff)
        sp().wavesBalance.put(account.bytes, (updatedPortfolio.balance, updatedPortfolio.leaseInfo.leaseIn, updatedPortfolio.leaseInfo.leaseOut))
        updatedPortfolio.assets.foreach { case (asset, amt) =>
          sp().assetBalance.put(account.bytes, asset, amt)
        }
      }
    }
=======
    val b = sp().createBatch()
>>>>>>> 8a8ffb04

    measureLog("transactions")(sp().putTransactions(b, blockDiff.txsDiff))

    measureSizeLog("snapshots")(blockDiff.snapshots)(
      _.foreach { case (acc, snapshotsByHeight) =>
        snapshotsByHeight.foreach { case (h, snapshot) =>
          sp().putBalanceSnapshots(b, acc, h, (snapshot.prevHeight, snapshot.balance, snapshot.effectiveBalance))
        }
        sp().putLastBalanceSnapshotHeight(b, acc, snapshotsByHeight.keys.max)
      })

    sp().setHeight(b, newHeight)

    sp().commit(b)

    log.info(s"BlockDiff commit complete. Persisted height = $newHeight")
  }

  override def clear(): Unit = write("clear") { implicit l =>
    val b = sp().createBatch()
    sp().removeEverything(b)
    sp().setHeight(b, 0)
    sp().commit(b)
  }
}<|MERGE_RESOLUTION|>--- conflicted
+++ resolved
@@ -5,12 +5,6 @@
 import cats.implicits._
 import com.wavesplatform.metrics.Instrumented
 import com.wavesplatform.state2.reader.StateReaderImpl
-<<<<<<< HEAD
-import scorex.transaction.PaymentTransaction
-import scorex.transaction.assets.{MassTransferTransaction, TransferTransaction}
-import scorex.transaction.assets.exchange.ExchangeTransaction
-=======
->>>>>>> 8a8ffb04
 import scorex.utils.ScorexLogging
 
 trait StateWriter {
@@ -27,39 +21,7 @@
     val newHeight = oldHeight + blockDiff.heightDiff
     log.debug(s"Starting persist from $oldHeight to $newHeight")
 
-<<<<<<< HEAD
-    measureSizeLog("transactions")(txsDiff.transactions) { txs =>
-      txs.toSeq.foreach {
-        case (id, (h, tx@(_: TransferTransaction | _: MassTransferTransaction | _: ExchangeTransaction | _: PaymentTransaction), _)) =>
-          sp().transactions.put(id, (h, if (storeTransactions) tx.bytes() else Array.emptyByteArray))
-        case (id, (h, tx, _)) => sp().transactions.put(id, (h, tx.bytes()))
-      }
-    }
-
-    measureSizeLog("orderFills")(blockDiff.txsDiff.orderFills) { ofs =>
-      ofs.toSeq.foreach {
-        case (oid, orderFillInfo) =>
-          Option(sp().orderFills.get(oid)) match {
-            case Some(ll) =>
-              sp().orderFills.put(oid, (ll._1 + orderFillInfo.volume, ll._2 + orderFillInfo.fee))
-            case None =>
-              sp().orderFills.put(oid, (orderFillInfo.volume, orderFillInfo.fee))
-          }
-      }
-    }
-
-    measureSizeLog("portfolios")(txsDiff.portfolios) {
-      _.foreach { case (account, portfolioDiff) =>
-        val updatedPortfolio = this.partialPortfolio(account, portfolioDiff.assets.keySet).combine(portfolioDiff)
-        sp().wavesBalance.put(account.bytes, (updatedPortfolio.balance, updatedPortfolio.leaseInfo.leaseIn, updatedPortfolio.leaseInfo.leaseOut))
-        updatedPortfolio.assets.foreach { case (asset, amt) =>
-          sp().assetBalance.put(account.bytes, asset, amt)
-        }
-      }
-    }
-=======
     val b = sp().createBatch()
->>>>>>> 8a8ffb04
 
     measureLog("transactions")(sp().putTransactions(b, blockDiff.txsDiff))
 
