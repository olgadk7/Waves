--- conflicted
+++ resolved
@@ -66,11 +66,8 @@
 
   override def containsTransaction(id: ByteArray): Boolean = blockDiff.txsDiff.transactions.contains(id) || inner.containsTransaction(id)
 
-<<<<<<< HEAD
-=======
   override def filledVolumeAndFee(orderId: ByteArray): OrderFillInfo =
     blockDiff.txsDiff.orderFills.get(orderId).orEmpty.combine(inner.filledVolumeAndFee(orderId))
->>>>>>> 2406d2b1
 }
 
 object CompositeStateReader {
@@ -124,11 +121,8 @@
     override def containsTransaction(id: ByteArray): Boolean =
       new CompositeStateReader(inner, blockDiff()).containsTransaction(id)
 
-<<<<<<< HEAD
-=======
     override def filledVolumeAndFee(orderId: ByteArray): OrderFillInfo =
       new CompositeStateReader(inner, blockDiff()).filledVolumeAndFee(orderId)
->>>>>>> 2406d2b1
   }
 
 }