--- conflicted
+++ resolved
@@ -11,57 +11,23 @@
 import com.typesafe.config._
 import com.wavesplatform.account.AddressScheme
 import com.wavesplatform.actor.RootActorSystem
-<<<<<<< HEAD
-=======
-import com.wavesplatform.api.http._
-import com.wavesplatform.api.http.alias.{AliasApiRoute, AliasBroadcastApiRoute}
-import com.wavesplatform.api.http.assets.{AssetsApiRoute, AssetsBroadcastApiRoute}
-import com.wavesplatform.api.http.leasing.{LeaseApiRoute, LeaseBroadcastApiRoute}
-import com.wavesplatform.consensus.PoSSelector
-import com.wavesplatform.consensus.nxt.api.http.NxtConsensusApiRoute
-import com.wavesplatform.db.openDB
-import com.wavesplatform.features.api.ActivationApiRoute
-import com.wavesplatform.history.{CheckpointServiceImpl, StorageFactory}
-import com.wavesplatform.http.{DebugApiRoute, NodeApiRoute, WavesApiRoute}
-import com.wavesplatform.matcher.Matcher
->>>>>>> 24456546
+import com.wavesplatform.api.http.alias.AliasBroadcastApiRoute
+import com.wavesplatform.api.http.assets.AssetsBroadcastApiRoute
+import com.wavesplatform.api.http.leasing.LeaseBroadcastApiRoute
+import com.wavesplatform.api.http.{CompositeHttpService, PeersApiRoute, UtilsApiRoute}
 import com.wavesplatform.metrics.Metrics
 import com.wavesplatform.network._
 import com.wavesplatform.settings._
-<<<<<<< HEAD
-import com.wavesplatform.utils.{SystemInformationReporter, forceStopApplication}
+import com.wavesplatform.utils.{NTP, ScorexLogging, SystemInformationReporter, Time, forceStopApplication}
 import com.wavesplatform.utx.{UtxPool, UtxPoolImpl}
-=======
-import com.wavesplatform.state.appender.{BlockAppender, CheckpointAppender, ExtensionAppender, MicroblockAppender}
-import com.wavesplatform.transaction._
-import com.wavesplatform.utils.{NTP, ScorexLogging, SystemInformationReporter, Time, forceStopApplication}
-import com.wavesplatform.utx.{MatcherUtxPool, UtxPool, UtxPoolImpl}
-import com.wavesplatform.wallet.Wallet
->>>>>>> 24456546
 import io.netty.channel.Channel
 import io.netty.channel.group.DefaultChannelGroup
 import io.netty.util.concurrent.GlobalEventExecutor
 import kamon.Kamon
-<<<<<<< HEAD
+import kamon.influxdb.CustomInfluxDBReporter
+import kamon.system.SystemMetrics
 import org.influxdb.dto.Point
 import org.slf4j.bridge.SLF4JBridgeHandler
-import scorex.account.AddressScheme
-import scorex.api.http._
-import scorex.api.http.alias.AliasBroadcastApiRoute
-import scorex.api.http.assets.AssetsBroadcastApiRoute
-import scorex.api.http.leasing.LeaseBroadcastApiRoute
-import scorex.utils.{NTP, ScorexLogging, Time}
-=======
-import kamon.influxdb.CustomInfluxDBReporter
-import kamon.system.SystemMetrics
-import monix.eval.{Coeval, Task}
-import monix.execution.Scheduler._
-import monix.execution.schedulers.SchedulerService
-import monix.reactive.Observable
-import monix.reactive.subjects.ConcurrentSubject
-import org.influxdb.dto.Point
-import org.slf4j.bridge.SLF4JBridgeHandler
->>>>>>> 24456546
 
 import scala.concurrent.Await
 import scala.concurrent.duration._
@@ -69,8 +35,6 @@
 import scala.util.Try
 
 class Application(val actorSystem: ActorSystem, val settings: WavesSettings, configRoot: ConfigObject) extends ScorexLogging {
-
-  import monix.execution.Scheduler.Implicits.{global => scheduler}
 
   private lazy val upnp = new UPnP(settings.networkSettings.uPnPSettings) // don't initialize unless enabled
 
@@ -110,52 +74,8 @@
 
     if (settings.restAPISettings.enable) {
       val apiRoutes = Seq(
-<<<<<<< HEAD
         UtilsApiRoute(time, settings.restAPISettings),
         PeersApiRoute(settings.restAPISettings, network.connect, peerDatabase, establishedConnections),
-=======
-        NodeApiRoute(settings.restAPISettings, blockchainUpdater, () => apiShutdown()),
-        BlocksApiRoute(settings.restAPISettings, blockchainUpdater, allChannels, c => processCheckpoint(None, c)),
-        TransactionsApiRoute(settings.restAPISettings,
-                             settings.blockchainSettings.functionalitySettings,
-                             wallet,
-                             blockchainUpdater,
-                             utxStorage,
-                             allChannels,
-                             time),
-        NxtConsensusApiRoute(settings.restAPISettings, blockchainUpdater, settings.blockchainSettings.functionalitySettings),
-        WalletApiRoute(settings.restAPISettings, wallet),
-        PaymentApiRoute(settings.restAPISettings, wallet, utxStorage, allChannels, time),
-        UtilsApiRoute(time, settings.restAPISettings),
-        PeersApiRoute(settings.restAPISettings, network.connect, peerDatabase, establishedConnections),
-        AddressApiRoute(settings.restAPISettings,
-                        wallet,
-                        blockchainUpdater,
-                        utxStorage,
-                        allChannels,
-                        time,
-                        settings.blockchainSettings.functionalitySettings),
-        DebugApiRoute(
-          settings,
-          blockchainUpdater,
-          wallet,
-          blockchainUpdater,
-          peerDatabase,
-          establishedConnections,
-          blockId => Task(blockchainUpdater.removeAfter(blockId)).executeOn(appenderScheduler),
-          allChannels,
-          utxStorage,
-          miner,
-          historyReplier,
-          extLoaderState,
-          mbSyncCacheSizes,
-          scoreStatsReporter,
-          configRoot
-        ),
-        WavesApiRoute(settings.restAPISettings, wallet, utxStorage, allChannels, time),
-        AssetsApiRoute(settings.restAPISettings, wallet, utxStorage, allChannels, blockchainUpdater, time),
-        ActivationApiRoute(settings.restAPISettings, settings.blockchainSettings.functionalitySettings, settings.featuresSettings, blockchainUpdater),
->>>>>>> 24456546
         AssetsBroadcastApiRoute(settings.restAPISettings, utxStorage, allChannels),
         LeaseBroadcastApiRoute(settings.restAPISettings, utxStorage, allChannels),
         AliasBroadcastApiRoute(settings.restAPISettings, utxStorage, allChannels)
@@ -203,7 +123,6 @@
       peerDatabase.close()
 
       Try(Await.result(actorSystem.terminate(), 2.minute)).failed.map(e => log.error("Failed to terminate actor system", e))
-      log.debug("Node's actor system shutdown successful")
 
       log.info("Stopping network services")
       network.shutdown()
@@ -211,20 +130,6 @@
       log.info("Shutdown complete")
     }
   }
-<<<<<<< HEAD
-=======
-
-  private def shutdownAndWait(scheduler: SchedulerService, name: String, timeout: FiniteDuration = 1.minute): Unit = {
-    log.debug(s"Shutting down $name")
-    scheduler.shutdown()
-    val r = Await.result(scheduler.awaitTermination(timeout, global), 2 * timeout)
-    if (r)
-      log.info(s"$name was shutdown successfully")
-    else
-      log.warn(s"Failed to shutdown $name properly during timeout")
-  }
-
->>>>>>> 24456546
 }
 
 object Application extends ScorexLogging {
