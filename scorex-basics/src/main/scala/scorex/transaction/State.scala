package scorex.transaction

import scorex.block.Block
import scorex.transaction.BlockStorage.{Direction, Forward, Reversed}

import scala.util.Try

/**
  * Abstract functional interface of state which is a result of a sequential blocks applying
  */
trait State {
<<<<<<< HEAD
  def processBlock(block: Block, reversal: Boolean): Unit

  def processBlock(block: Block): Unit = processBlock(block, reversal = false)
=======
  private[transaction] def processBlock(block: Block, reversal: Boolean): Try[State]

  private[transaction] def processBlock(block: Block, direction: Direction): Try[State] = direction match {
    case Forward => processBlock(block, reversal = false)
    case Reversed => processBlock(block, reversal = true)
  }

  private[transaction] def processBlock(block: Block): Try[State] = processBlock(block, reversal = false)
>>>>>>> 6f9865d7
}<|MERGE_RESOLUTION|>--- conflicted
+++ resolved
@@ -9,11 +9,6 @@
   * Abstract functional interface of state which is a result of a sequential blocks applying
   */
 trait State {
-<<<<<<< HEAD
-  def processBlock(block: Block, reversal: Boolean): Unit
-
-  def processBlock(block: Block): Unit = processBlock(block, reversal = false)
-=======
   private[transaction] def processBlock(block: Block, reversal: Boolean): Try[State]
 
   private[transaction] def processBlock(block: Block, direction: Direction): Try[State] = direction match {
@@ -22,5 +17,4 @@
   }
 
   private[transaction] def processBlock(block: Block): Try[State] = processBlock(block, reversal = false)
->>>>>>> 6f9865d7
 }