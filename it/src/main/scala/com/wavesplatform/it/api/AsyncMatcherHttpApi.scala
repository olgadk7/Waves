package com.wavesplatform.it.api

import com.google.common.primitives.Longs
import com.wavesplatform.crypto
import com.wavesplatform.it.Node
import com.wavesplatform.it.api.AsyncHttpApi.NodeAsyncHttpApi
import com.wavesplatform.matcher.api.CancelOrderRequest
import com.wavesplatform.state.ByteStr
import com.wavesplatform.transaction.assets.exchange.{AssetPair, Order, OrderType}
import org.asynchttpclient.Dsl.{get => _get}
import org.asynchttpclient.util.HttpConstants
import org.asynchttpclient.{RequestBuilder, Response}
import org.scalatest.Assertions
import play.api.libs.json.Json.{parse, stringify, toJson}
import play.api.libs.json.Writes

import scala.concurrent.ExecutionContext.Implicits.global
import scala.concurrent.Future
import scala.concurrent.duration.{FiniteDuration, _}
import scala.util.{Failure, Success, Try}

object AsyncMatcherHttpApi extends Assertions {

  implicit class MatcherAsyncHttpApi(matcherNode: Node) extends NodeAsyncHttpApi(matcherNode) {

    def matcherGet(path: String,
                   f: RequestBuilder => RequestBuilder = identity,
                   statusCode: Int = HttpConstants.ResponseStatusCodes.OK_200,
                   waitForStatus: Boolean = false): Future[Response] =
      retrying(f(_get(s"${matcherNode.matcherApiEndpoint}$path")).build(), statusCode = statusCode, waitForStatus = waitForStatus)

    def matcherGetWithSignature(path: String, ts: Long, signature: ByteStr, f: RequestBuilder => RequestBuilder = identity): Future[Response] =
      retrying {
        _get(s"${matcherNode.matcherApiEndpoint}$path")
          .setHeader("Timestamp", ts)
          .setHeader("Signature", signature)
          .build()
      }

    def matcherGetStatusCode(path: String, statusCode: Int): Future[MessageMatcherResponse] =
      matcherGet(path, statusCode = statusCode).as[MessageMatcherResponse]

    def matcherPost[A: Writes](path: String, body: A): Future[Response] =
      post(s"${matcherNode.matcherApiEndpoint}$path",
           (rb: RequestBuilder) => rb.setHeader("Content-type", "application/json").setBody(stringify(toJson(body))))

    def orderStatus(orderId: String, assetPair: AssetPair, waitForStatus: Boolean = true): Future[MatcherStatusResponse] = {
      val (amountAsset, priceAsset) = parseAssetPair(assetPair)
      matcherGet(s"/matcher/orderbook/$amountAsset/$priceAsset/$orderId", waitForStatus = waitForStatus)
        .as[MatcherStatusResponse]
    }

    def transactionsByOrder(orderId: String): Future[Seq[Transaction]] =
      matcherGet(s"/matcher/transactions/$orderId").as[Seq[Transaction]]

    def orderBook(assetPair: AssetPair): Future[OrderBookResponse] = {
      val (amountAsset, priceAsset) = parseAssetPair(assetPair)
      matcherGet(s"/matcher/orderbook/$amountAsset/$priceAsset").as[OrderBookResponse]
    }

    def parseAssetPair(assetPair: AssetPair) = {
      val amountAsset = assetPair.amountAsset match {
        case None => "WAVES"
        case _    => assetPair.amountAsset.get
      }
      val priceAsset = assetPair.priceAsset match {
        case None => "WAVES"
        case _    => assetPair.priceAsset.get
      }
      (amountAsset, priceAsset)
    }

    def cancelOrder(sender: Node, assetPair: AssetPair, orderId: Option[String], timestamp: Option[Long] = None) = {
      val privateKey                = sender.privateKey
      val publicKey                 = sender.publicKey
      val request                   = CancelOrderRequest(publicKey, orderId.map(ByteStr.decodeBase58(_).get), timestamp, Array.emptyByteArray)
      val sig                       = crypto.sign(privateKey, request.toSign)
      val signedRequest             = request.copy(signature = sig)
      val (amountAsset, priceAsset) = parseAssetPair(assetPair)
      matcherPost(s"/matcher/orderbook/$amountAsset/$priceAsset/cancel", signedRequest.json).as[MatcherStatusResponse]
    }

<<<<<<< HEAD
    def cancelAllOrders(sender: Node, timestamp: Option[Long]) = {
      val privateKey    = sender.privateKey
      val publicKey     = sender.publicKey
      val request       = CancelOrderRequest(publicKey, None, timestamp, Array.emptyByteArray)
      val sig           = crypto.sign(privateKey, request.toSign)
      val signedRequest = request.copy(signature = sig)
      matcherPost(s"/matcher/orderbook/cancel", signedRequest.json).as[MatcherStatusResponse]
    }

    def orderHistory(sender: Node) = {
=======
    def fullOrdersHistory(sender: Node) = {
>>>>>>> 5fd658ff
      val ts = System.currentTimeMillis()
      matcherGetWithSignature(s"/matcher/orderbook/${sender.publicKeyStr}", ts, signature(sender, ts)).as[Seq[OrderbookHistory]]
    }

    def orderHistoryByPair(sender: Node, assetPair: AssetPair) = {
      val ts                        = System.currentTimeMillis()
      val (amountAsset, priceAsset) = parseAssetPair(assetPair)
      matcherGetWithSignature(s"/matcher/orderbook/${amountAsset}/${priceAsset}/publicKey/${sender.publicKeyStr}", ts, signature(sender, ts))
        .as[Seq[OrderbookHistory]]
    }

    def activeOrderHistory(sender: Node) = {
      val ts = System.currentTimeMillis()
      matcherGetWithSignature(s"/matcher/orderbook/${sender.publicKeyStr}?activeOnly=true", ts, signature(sender, ts)).as[Seq[OrderbookHistory]]
    }

    def reservedBalance(sender: Node) = {
      val ts         = System.currentTimeMillis()
      val privateKey = sender.privateKey
      val publicKey  = sender.publicKey.publicKey
      val signature  = ByteStr(crypto.sign(privateKey, publicKey ++ Longs.toByteArray(ts)))

      matcherGetWithSignature(s"/matcher/balance/reserved/${sender.publicKeyStr}", ts, signature).as[Map[String, Long]]
    }

    def tradableBalance(sender: Node, assetPair: AssetPair) = {
      val (amountAsset, priceAsset) = parseAssetPair(assetPair)
      matcherGet(s"/matcher/orderbook/$amountAsset/$priceAsset/tradableBalance/${sender.address}").as[Map[String, Long]]
    }

    def waitOrderStatus(assetPair: AssetPair,
                        orderId: String,
                        expectedStatus: String,
                        retryInterval: FiniteDuration = 1.second): Future[MatcherStatusResponse] = {
      waitFor[MatcherStatusResponse](
        s"order(amountAsset=${assetPair.amountAsset}, priceAsset=${assetPair.priceAsset}, orderId=$orderId) status == $expectedStatus")(
        _.orderStatus(orderId, assetPair),
        _.status == expectedStatus,
        5.seconds)
    }

    def prepareOrder(sender: Node,
                     pair: AssetPair,
                     orderType: OrderType,
                     price: Long,
                     amount: Long,
                     timeToLive: Duration = 30.days - 1.seconds): Order = {
      val creationTime        = System.currentTimeMillis()
      val timeToLiveTimestamp = creationTime + timeToLive.toMillis
      val matcherPublicKey    = matcherNode.publicKey
      val unsigned            = Order(sender.publicKey, matcherPublicKey, pair, orderType, price, amount, creationTime, timeToLiveTimestamp, 300000, Array())
      val signature           = crypto.sign(sender.privateKey, unsigned.toSign)
      unsigned.copy(signature = signature)
    }

    def placeOrder(order: Order): Future[MatcherResponse] =
      matcherPost("/matcher/orderbook", order.json()).as[MatcherResponse]

    def placeOrder(sender: Node,
                   pair: AssetPair,
                   orderType: OrderType,
                   price: Long,
                   amount: Long,
                   timeToLive: Duration = 30.days - 1.seconds): Future[MatcherResponse] = {
      val order = prepareOrder(sender, pair, orderType, price, amount, timeToLive)
      matcherPost("/matcher/orderbook", order.json()).as[MatcherResponse]
    }

    def expectIncorrectOrderPlacement(order: Order, expectedStatusCode: Int, expectedStatus: String): Future[Boolean] =
      matcherPost("/matcher/orderbook", order.json()) transform {
        case Failure(UnexpectedStatusCodeException(_, `expectedStatusCode`, responseBody)) =>
          Try(parse(responseBody).as[MatcherStatusResponse]) match {
            case Success(mr) if mr.status == expectedStatus => Success(true)
            case Failure(f)                                 => Failure(new RuntimeException(s"Failed to parse response: $f"))
          }
        case Success(r) => Failure(new RuntimeException(s"Unexpected matcher response: (${r.getStatusCode}) ${r.getResponseBody}"))
        case _          => Failure(new RuntimeException(s"Unexpected failure from matcher"))
      }

    private def signature(node: Node, timestamp: Long) = {
      val privateKey = node.privateKey
      val publicKey  = node.publicKey.publicKey
      ByteStr(crypto.sign(privateKey, publicKey ++ Longs.toByteArray(timestamp)))
    }

  }

}<|MERGE_RESOLUTION|>--- conflicted
+++ resolved
@@ -80,7 +80,6 @@
       matcherPost(s"/matcher/orderbook/$amountAsset/$priceAsset/cancel", signedRequest.json).as[MatcherStatusResponse]
     }
 
-<<<<<<< HEAD
     def cancelAllOrders(sender: Node, timestamp: Option[Long]) = {
       val privateKey    = sender.privateKey
       val publicKey     = sender.publicKey
@@ -90,10 +89,7 @@
       matcherPost(s"/matcher/orderbook/cancel", signedRequest.json).as[MatcherStatusResponse]
     }
 
-    def orderHistory(sender: Node) = {
-=======
     def fullOrdersHistory(sender: Node) = {
->>>>>>> 5fd658ff
       val ts = System.currentTimeMillis()
       matcherGetWithSignature(s"/matcher/orderbook/${sender.publicKeyStr}", ts, signature(sender, ts)).as[Seq[OrderbookHistory]]
     }
