--- conflicted
+++ resolved
@@ -6,13 +6,8 @@
 import org.asynchttpclient.Response
 import org.scalatest.{Assertion, Assertions, Matchers}
 import play.api.libs.json.Json.parse
-<<<<<<< HEAD
-import play.api.libs.json.{Format, Json, Writes}
+import play.api.libs.json.{Format, JsObject, Json, Writes}
 import scorex.api.http.assets.SignedIssueRequest
-=======
-import play.api.libs.json.{Format, JsObject, Json, Writes}
-import scorex.api.http.assets.{SignedIssueRequest, SignedMassTransferRequest}
->>>>>>> 84bc1fbc
 import scorex.transaction.assets.MassTransferTransaction.Transfer
 
 import scala.concurrent.duration._
@@ -26,9 +21,8 @@
 
   def assertBadRequest[R](f: => R): Assertion = Try(f) match {
     case Failure(UnexpectedStatusCodeException(_, statusCode, _)) => Assertions.assert(statusCode == StatusCodes.BadRequest.intValue)
-<<<<<<< HEAD
     case Failure(e) => Assertions.fail(e)
-    case _ => Assertions.fail("Expecting bad request")
+    case _          => Assertions.fail("Expecting bad request")
   }
 
   def assertBadRequestAndResponse[R](f: => R, errorRegex: String): Assertion = Try(f) match {
@@ -37,11 +31,7 @@
         statusCode == StatusCodes.BadRequest.intValue &&
         responseBody.replace("\n", "").matches(s".*$errorRegex.*"))
     case Failure(e) => Assertions.fail(e)
-    case _ => Assertions.fail("Expecting bad request")
-=======
-    case Failure(e)                                               => Assertions.fail(e)
-    case _                                                        => Assertions.fail(s"Expecting bad request")
->>>>>>> 84bc1fbc
+    case _          => Assertions.fail("Expecting bad request")
   }
 
   def assertBadRequestAndMessage[R](f: => R, errorMessage: String): Assertion = Try(f) match {
@@ -107,7 +97,6 @@
     def lease(sourceAddress: String, recipient: String, leasingAmount: Long, leasingFee: Long): Transaction =
       Await.result(async(n).lease(sourceAddress, recipient, leasingAmount, leasingFee), RequestAwaitTime)
 
-<<<<<<< HEAD
     def putData(sourceAddress:String, data: List[DataEntry[_]], fee: Long): Transaction =
       Await.result(async(n).putData(sourceAddress, data, fee), RequestAwaitTime)
 
@@ -119,16 +108,12 @@
 
     def broadcastRequest[A: Writes](req: A): Transaction =
       Await.result(async(n).broadcastRequest(req), RequestAwaitTime)
-=======
+
     def activeLeases(sourceAddress: String): Seq[Transaction] =
       Await.result(async(n).activeLeases(sourceAddress), RequestAwaitTime)
 
     def cancelLease(sourceAddress: String, leaseId: String, fee: Long): Transaction =
       Await.result(async(n).cancelLease(sourceAddress, leaseId, fee), RequestAwaitTime)
-
-    def signedMassTransfer(tx: SignedMassTransferRequest): Transaction =
-      Await.result(async(n).signedMassTransfer(tx), RequestAwaitTime)
->>>>>>> 84bc1fbc
 
     def signedBroadcast(tx: JsObject) : Transaction =
       Await.result(async(n).signedBroadcast(tx), RequestAwaitTime)
