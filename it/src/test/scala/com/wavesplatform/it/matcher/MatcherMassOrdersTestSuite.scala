package com.wavesplatform.it.matcher

import com.google.common.primitives.Longs
import com.typesafe.config.{Config, ConfigFactory}
import com.wavesplatform.crypto
import com.wavesplatform.it._
import com.wavesplatform.it.api.AsyncHttpApi._
import com.wavesplatform.it.api.OrderbookHistory
import com.wavesplatform.it.transactions.NodesFromDocker
import com.wavesplatform.state2.ByteStr
import org.scalatest.{BeforeAndAfterAll, CancelAfterFailure, FreeSpec, Matchers}
import scorex.transaction.assets.exchange.{AssetPair, Order, OrderType}
import scala.concurrent.ExecutionContext.Implicits.global
import scala.concurrent.duration._
import scala.concurrent.{Await, Future}
import scala.util.Random

class MatcherMassOrdersTestSuite extends FreeSpec with NodesFromDocker with MatcherUtils
  with ReportingTestName with Matchers with BeforeAndAfterAll with CancelAfterFailure {

  import MatcherMassOrdersTestSuite._

  override protected def nodeConfigs: Seq[Config] = Configs

  private def matcherNode = nodes.head

  private def aliceNode = nodes(1)

  private def bobNode = nodes(2)


  private var aliceAsset: String = ""
  private var aliceSecondAsset: String = ""
  private var aliceWavesPair: AssetPair = AssetPair(None, None)
  private var aliceSecondWavesPair: AssetPair = AssetPair(None, None)

  private def ordersRequestsGen(n: Int, node: Node, assetPair: AssetPair, orderType: OrderType, amount: Long): Future[Unit] = {
    val xs = 1 to n

    def execute(requests: Seq[Int], result: Future[Unit]): Future[Unit] = requests match {
      case Seq() => result
      case head +: tail =>
        val r = result.flatMap { _ =>
          matcherNode.placeOrder(prepareOrder(node, matcherNode, assetPair, orderType,
            Order.PriceConstant, amount, (70 + Random.nextInt(70)).seconds)).map(_ => ())
        }
        execute(tail, r)
    }

    execute(xs, Future.successful(()))
  }


  private def aliceOrderHistory(): Seq[OrderbookHistory] = {
    val ts = System.currentTimeMillis()
    val privateKey = aliceNode.privateKey
    val signature = ByteStr(EllipticCurveImpl.sign(privateKey, aliceNode.publicKey.publicKey ++ Longs.toByteArray(ts)))
    Await.result(matcherNode.getOrderbookByPublicKey(aliceNode.publicKeyStr, ts, signature), 1.minute)
  }


  private def orderStatus(node: Node, orderId: String) = {
    aliceOrderHistory().filter(_.id == orderId).seq.head.status
  }


  "create known orders with statuses FILL, PARTIAL, CANCELLED, ACTIVE" - {

    // Alice issues new asset
    aliceAsset = issueAsset(aliceNode, "AliceCoin", AssetQuantity)
    aliceSecondAsset = issueAsset(aliceNode, "AliceSecondCoin", AssetQuantity)
    aliceWavesPair = AssetPair(ByteStr.decodeBase58(aliceAsset).toOption, None)
    aliceSecondWavesPair = AssetPair(ByteStr.decodeBase58(aliceSecondAsset).toOption, None)

    // Wait for balance on Alice's account
    waitForAssetBalance(aliceNode, aliceAsset, AssetQuantity)
    waitForAssetBalance(aliceNode, aliceSecondAsset, AssetQuantity)
    waitForAssetBalance(matcherNode, aliceAsset, 0)
    Await.result(aliceNode.transfer(aliceNode.address, bobNode.address, AssetQuantity / 2, 100000, Some(aliceAsset)), 1.minute);
    Await.result(aliceNode.transfer(aliceNode.address, bobNode.address, AssetQuantity / 2, 100000, Some(aliceSecondAsset)), 1.minute);
    waitForAssetBalance(bobNode, aliceAsset, AssetQuantity / 2)

    // Alice places sell order
    val (aliceOrderIdFill, _) = matcherPlaceOrder(matcherNode,
      prepareOrder(aliceNode, matcherNode, aliceSecondWavesPair, OrderType.SELL, Order.PriceConstant, 3, 10.minutes))

    val (alicePartialOrderId, _) = matcherPlaceOrder(matcherNode,
      prepareOrder(aliceNode, matcherNode, aliceSecondWavesPair, OrderType.SELL, Order.PriceConstant, 3, 10.minutes))

    val (aliceOrderToCancelId, _) = matcherPlaceOrder(matcherNode,
      prepareOrder(aliceNode, matcherNode, aliceSecondWavesPair, OrderType.SELL, Order.PriceConstant, 3, 70.seconds))

    val (aliceActiveOrderId, _) = matcherPlaceOrder(matcherNode,
      prepareOrder(aliceNode, matcherNode, aliceSecondWavesPair, OrderType.SELL, Order.PriceConstant + 1, 3, 10.minutes))


<<<<<<< HEAD
    val ts = System.currentTimeMillis()
    val privateKey = aliceNode.privateKey
    val signature = ByteStr(crypto.sign(privateKey, aliceNode.publicKey.publicKey ++ Longs.toByteArray(ts)))
    val orderIds = Await.result(matcherNode.getOrderbookByPublicKey(aliceNode.publicKeyStr, ts, signature), 1.minute)
      .map(_.id)
=======
    waitForOrderStatus(matcherNode, aliceSecondAsset, aliceOrderToCancelId, "Cancelled", 3.minutes)
    //Bob orders should partailly fill one Alice order and fill another
    Await.result(ordersRequestsGen(2, bobNode, aliceSecondWavesPair, OrderType.BUY, 2), 2.minute)
>>>>>>> 233b22d1

    //check orders after filling
    waitForOrderStatus(matcherNode, aliceSecondAsset, alicePartialOrderId, "PartiallyFilled", 1.minutes)
    orderStatus(aliceNode, aliceOrderIdFill) shouldBe "Filled"
    orderStatus(aliceNode, alicePartialOrderId) shouldBe "PartiallyFilled"


<<<<<<< HEAD
    // Alice check that order Active order is still in list
    val ts1 = System.currentTimeMillis()
    val signature1 = ByteStr(crypto.sign(privateKey, aliceNode.publicKey.publicKey ++ Longs.toByteArray(ts1)))
    val orderIdsAfterMatching = Await.result(matcherNode.getOrderbookByPublicKey(aliceNode.publicKeyStr, ts1, signature1), 1.minute)
      .map(_.id)
=======
    "mass create orders with random lifetime. Active orders still in list" in {
>>>>>>> 233b22d1

      val orderIds = aliceOrderHistory().map(_.id)

      orderIds should contain(aliceActiveOrderId)


      Await.result(ordersRequestsGen(orderLimit, aliceNode, aliceWavesPair, OrderType.SELL, 3), 2.minute)
      //wait for some orders cancelled
      Thread.sleep(100000)
      Await.result(ordersRequestsGen(orderLimit, bobNode, aliceWavesPair, OrderType.BUY, 2), 2.minute)

      // Alice check that order Active order is still in list
      val orderIdsAfterMatching = aliceOrderHistory().map(_.id)

      orderIdsAfterMatching should contain(aliceActiveOrderId)
      orderIdsAfterMatching should contain(alicePartialOrderId)


      matcherCheckOrderStatus(matcherNode, aliceSecondAsset, aliceActiveOrderId) shouldBe "Accepted"
      matcherCheckOrderStatus(matcherNode, aliceSecondAsset, alicePartialOrderId) shouldBe "PartiallyFilled"
    }

    "Filled and Cancelled orders should be after Partial And Accepted" in {
      val lastIdxOfActiveOrder = aliceOrderHistory().lastIndexWhere(o => o.status.equals("Accepted") || o.status.equals("PartiallyFilled"))
      val firstIdxOfClosedOrder = aliceOrderHistory().indexWhere(o => o.status.equals("Filled") || o.status.equals("Cancelled"))
      lastIdxOfActiveOrder should be < firstIdxOfClosedOrder
    }

    "Accepted and PartiallyFilled orders should be sorted by timestamp." in {
      val activeAndPartialOrders = aliceOrderHistory().filter(o => o.status.equals("Accepted") || o.status.equals("PartiallyFilled")).map(_.timestamp)
      activeAndPartialOrders.reverse shouldBe sorted
    }

    "Filled and Cancelled orders should be sorted by timestamp." in {
      val filledAndCancelledOrders = aliceOrderHistory().filter(o => o.status.equals("Filled") || o.status.equals("Cancelled")).map(_.timestamp)
      filledAndCancelledOrders.reverse shouldBe sorted
    }
  }
}

object MatcherMassOrdersTestSuite {
  val ForbiddenAssetId = "FdbnAsset"
  val orderLimit = 20

  import NodeConfigs.Default

  private val matcherConfig = ConfigFactory.parseString(
    s"""
       |waves.matcher {
       |  enable=yes
       |  account="3Hm3LGoNPmw1VTZ3eRA2pAfeQPhnaBm6YFC"
       |  bind-address="0.0.0.0"
       |  order-match-tx-fee = 300000
       |  blacklisted-assets = [$ForbiddenAssetId]
       |  order-cleanup-interval = 20s
       |  rest-order-limit=$orderLimit
       |}
       |waves.rest-api {
       |    enable = yes
       |    api-key-hash = 7L6GpLHhA5KyJTAVc8WFHwEcyTY8fC8rRbyMCiFnM4i
       |}
       |waves.miner.enable=no
      """.stripMargin)

  private val nonGeneratingPeersConfig = ConfigFactory.parseString(
    """
      |waves.matcher {
      | order-cleanup-interval = 30s
      |}
      |waves.miner.enable=no
    """.stripMargin
  )

  val AssetQuantity: Long = 1000000000

  val MatcherFee: Long = 300000
  val TransactionFee: Long = 300000

  val Waves: Long = 100000000L

  val Configs: Seq[Config] = Seq(matcherConfig.withFallback(Default.head)) ++
    Random.shuffle(Default.tail.init).take(2).map(nonGeneratingPeersConfig.withFallback(_)) ++
    Seq(Default.last)


}<|MERGE_RESOLUTION|>--- conflicted
+++ resolved
@@ -10,6 +10,7 @@
 import com.wavesplatform.state2.ByteStr
 import org.scalatest.{BeforeAndAfterAll, CancelAfterFailure, FreeSpec, Matchers}
 import scorex.transaction.assets.exchange.{AssetPair, Order, OrderType}
+
 import scala.concurrent.ExecutionContext.Implicits.global
 import scala.concurrent.duration._
 import scala.concurrent.{Await, Future}
@@ -42,7 +43,7 @@
       case head +: tail =>
         val r = result.flatMap { _ =>
           matcherNode.placeOrder(prepareOrder(node, matcherNode, assetPair, orderType,
-            Order.PriceConstant, amount, (70 + Random.nextInt(70)).seconds)).map(_ => ())
+            Order.PriceConstant, amount, (120 + Random.nextInt(70)).seconds)).map(_ => ())
         }
         execute(tail, r)
     }
@@ -54,7 +55,7 @@
   private def aliceOrderHistory(): Seq[OrderbookHistory] = {
     val ts = System.currentTimeMillis()
     val privateKey = aliceNode.privateKey
-    val signature = ByteStr(EllipticCurveImpl.sign(privateKey, aliceNode.publicKey.publicKey ++ Longs.toByteArray(ts)))
+    val signature = ByteStr(crypto.sign(privateKey, aliceNode.publicKey.publicKey ++ Longs.toByteArray(ts)))
     Await.result(matcherNode.getOrderbookByPublicKey(aliceNode.publicKeyStr, ts, signature), 1.minute)
   }
 
@@ -76,8 +77,8 @@
     waitForAssetBalance(aliceNode, aliceAsset, AssetQuantity)
     waitForAssetBalance(aliceNode, aliceSecondAsset, AssetQuantity)
     waitForAssetBalance(matcherNode, aliceAsset, 0)
-    Await.result(aliceNode.transfer(aliceNode.address, bobNode.address, AssetQuantity / 2, 100000, Some(aliceAsset)), 1.minute);
-    Await.result(aliceNode.transfer(aliceNode.address, bobNode.address, AssetQuantity / 2, 100000, Some(aliceSecondAsset)), 1.minute);
+    Await.result(aliceNode.transfer(aliceNode.address, bobNode.address, AssetQuantity / 2, 100000, Some(aliceAsset)), 1.minute)
+    Await.result(aliceNode.transfer(aliceNode.address, bobNode.address, AssetQuantity / 2, 100000, Some(aliceSecondAsset)), 1.minute)
     waitForAssetBalance(bobNode, aliceAsset, AssetQuantity / 2)
 
     // Alice places sell order
@@ -88,23 +89,15 @@
       prepareOrder(aliceNode, matcherNode, aliceSecondWavesPair, OrderType.SELL, Order.PriceConstant, 3, 10.minutes))
 
     val (aliceOrderToCancelId, _) = matcherPlaceOrder(matcherNode,
-      prepareOrder(aliceNode, matcherNode, aliceSecondWavesPair, OrderType.SELL, Order.PriceConstant, 3, 70.seconds))
+      prepareOrder(aliceNode, matcherNode, aliceSecondWavesPair, OrderType.SELL, Order.PriceConstant, 3, 2.minutes))
 
     val (aliceActiveOrderId, _) = matcherPlaceOrder(matcherNode,
       prepareOrder(aliceNode, matcherNode, aliceSecondWavesPair, OrderType.SELL, Order.PriceConstant + 1, 3, 10.minutes))
 
 
-<<<<<<< HEAD
-    val ts = System.currentTimeMillis()
-    val privateKey = aliceNode.privateKey
-    val signature = ByteStr(crypto.sign(privateKey, aliceNode.publicKey.publicKey ++ Longs.toByteArray(ts)))
-    val orderIds = Await.result(matcherNode.getOrderbookByPublicKey(aliceNode.publicKeyStr, ts, signature), 1.minute)
-      .map(_.id)
-=======
     waitForOrderStatus(matcherNode, aliceSecondAsset, aliceOrderToCancelId, "Cancelled", 3.minutes)
     //Bob orders should partailly fill one Alice order and fill another
     Await.result(ordersRequestsGen(2, bobNode, aliceSecondWavesPair, OrderType.BUY, 2), 2.minute)
->>>>>>> 233b22d1
 
     //check orders after filling
     waitForOrderStatus(matcherNode, aliceSecondAsset, alicePartialOrderId, "PartiallyFilled", 1.minutes)
@@ -112,15 +105,7 @@
     orderStatus(aliceNode, alicePartialOrderId) shouldBe "PartiallyFilled"
 
 
-<<<<<<< HEAD
-    // Alice check that order Active order is still in list
-    val ts1 = System.currentTimeMillis()
-    val signature1 = ByteStr(crypto.sign(privateKey, aliceNode.publicKey.publicKey ++ Longs.toByteArray(ts1)))
-    val orderIdsAfterMatching = Await.result(matcherNode.getOrderbookByPublicKey(aliceNode.publicKeyStr, ts1, signature1), 1.minute)
-      .map(_.id)
-=======
     "mass create orders with random lifetime. Active orders still in list" in {
->>>>>>> 233b22d1
 
       val orderIds = aliceOrderHistory().map(_.id)
 
