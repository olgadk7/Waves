--- conflicted
+++ resolved
@@ -237,13 +237,10 @@
   .dependsOn(it)
   .settings(libraryDependencies += "com.github.scopt" %% "scopt" % "3.6.0")
 
-<<<<<<< HEAD
-=======
 lazy val benchmark = project
   .enablePlugins(JmhPlugin)
   .dependsOn(node % "compile->compile;test->test")
 
->>>>>>> 632e32ca
 lazy val dexgenerator = project
   .dependsOn(it)
   .settings(libraryDependencies += "com.github.scopt" %% "scopt" % "3.6.0")