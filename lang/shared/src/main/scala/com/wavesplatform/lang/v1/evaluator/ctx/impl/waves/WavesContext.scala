--- conflicted
+++ resolved
@@ -89,12 +89,7 @@
       }
 
     EvaluationContext.build(
-<<<<<<< HEAD
-      caseTypes = Seq(addressType, aliasType, transfer) ++ activeTransactionTypes,
       letDefs = Map(("height", LazyVal(LONG)(EitherT(heightCoeval))), ("tx", LazyVal(outgoingTransactionType)(EitherT(txCoeval)))),
-=======
-      letDefs = Map(("height", LazyVal(LONG)(EitherT(heightCoeval))), ("tx", LazyVal(transactionType)(EitherT(txCoeval)))),
->>>>>>> 5acfa2b6
       functions = Seq(
         txByIdF,
         txHeightByIdF,
