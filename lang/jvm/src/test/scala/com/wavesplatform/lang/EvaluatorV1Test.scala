package com.wavesplatform.lang
import cats.data.EitherT
import cats.kernel.Monoid
import cats.syntax.semigroup._
import com.wavesplatform.lang.Common._
import com.wavesplatform.lang.TypeInfo._
import com.wavesplatform.lang.v1.FunctionHeader
import com.wavesplatform.lang.v1.FunctionHeader.FunctionHeaderType
import com.wavesplatform.lang.v1.compiler.Terms._
import com.wavesplatform.lang.v1.compiler.{CompilerContext, CompilerV1}
import com.wavesplatform.lang.v1.evaluator.EvaluatorV1
import com.wavesplatform.lang.v1.evaluator.ctx.EvaluationContext._
import com.wavesplatform.lang.v1.evaluator.ctx._
import com.wavesplatform.lang.v1.evaluator.ctx.impl.PureContext._
import com.wavesplatform.lang.v1.evaluator.ctx.impl.{CryptoContext, PureContext}
import com.wavesplatform.lang.v1.testing.ScriptGen
import org.scalatest.prop.PropertyChecks
import org.scalatest.{Matchers, PropSpec}
import scodec.bits.ByteVector
import scorex.crypto.hash.{Blake2b256, Keccak256, Sha256}
import scorex.crypto.signatures.{Curve25519, PublicKey, Signature}

class EvaluatorV1Test extends PropSpec with PropertyChecks with Matchers with ScriptGen with NoShrink {

  private def ev[T: TypeInfo](context: EvaluationContext = PureContext.instance, expr: EXPR): (EvaluationContext, Either[ExecutionError, T]) =
    EvaluatorV1[T](context, expr)
  private def simpleDeclarationAndUsage(i: Int) = BLOCK(LET("x", CONST_LONG(i)), REF("x", LONG), LONG)

  property("successful on very deep expressions (stack overflow check)") {
    val term = (1 to 100000).foldLeft[EXPR](CONST_LONG(0))((acc, _) => FUNCTION_CALL(sumLong.header, List(acc, CONST_LONG(1)), LONG))

    ev[Long](expr = term)._2 shouldBe Right(100000)
  }

  property("return error and context of failed evaluation") {
    val (ctx, Left(err)) = ev[Long](
      expr = BLOCK(
        LET("x", CONST_LONG(3)),
        BLOCK(
          LET("x", FUNCTION_CALL(sumLong.header, List(CONST_LONG(3), CONST_LONG(0)), LONG)),
          FUNCTION_CALL(eqLong.header, List(REF("z", LONG), CONST_LONG(1)), LONG),
          LONG
        ),
        LONG
      )
    )

    val expectedError = "A definition of 'z' not found"

    err shouldBe expectedError
    ctx.letDefs.contains("x") shouldBe true
  }

  property("successful on unused let") {
    ev[Long](
      expr = BLOCK(
        LET("x", CONST_LONG(3)),
        CONST_LONG(3),
        LONG
      ))._2 shouldBe Right(3)
  }

  property("successful on x = y") {
    ev[Long](
      expr = BLOCK(LET("x", CONST_LONG(3)),
                   BLOCK(
                     LET("y", REF("x", LONG)),
                     FUNCTION_CALL(sumLong.header, List(REF("x", LONG), REF("y", LONG)), LONG),
                     LONG
                   ),
                   LONG))._2 shouldBe Right(6)
  }

  property("successful on simple get") {
    ev[Long](expr = simpleDeclarationAndUsage(3))._2 shouldBe Right(3)
  }

  property("successful on get used further in expr") {
    ev[Boolean](
      expr = BLOCK(
        LET("x", CONST_LONG(3)),
        FUNCTION_CALL(eqLong.header, List(REF("x", LONG), CONST_LONG(2)), BOOLEAN),
        BOOLEAN
      ))._2 shouldBe Right(false)
  }

  property("successful on multiple lets") {
    ev[Boolean](
      expr = BLOCK(
        LET("x", CONST_LONG(3)),
        BLOCK(LET("y", CONST_LONG(3)), FUNCTION_CALL(eqLong.header, List(REF("x", LONG), REF("y", LONG)), BOOLEAN), BOOLEAN),
        BOOLEAN
      ))._2 shouldBe Right(true)
  }

  property("successful on multiple lets with expression") {
    ev[Boolean](
      expr = BLOCK(
        LET("x", CONST_LONG(3)),
        BLOCK(
          LET("y", FUNCTION_CALL(sumLong.header, List(CONST_LONG(3), CONST_LONG(0)), LONG)),
          FUNCTION_CALL(eqLong.header, List(REF("x", LONG), REF("y", LONG)), BOOLEAN),
          BOOLEAN
        ),
        BOOLEAN
      ))._2 shouldBe Right(true)
  }

  property("successful on deep type resolution") {
    ev[Long](expr = IF(FUNCTION_CALL(eqLong.header, List(CONST_LONG(1), CONST_LONG(2)), BOOLEAN), simpleDeclarationAndUsage(3), CONST_LONG(4), LONG))._2 shouldBe Right(
      4)
  }

  property("successful on same value names in different branches") {
    val expr =
      IF(FUNCTION_CALL(eqLong.header, List(CONST_LONG(1), CONST_LONG(2)), BOOLEAN), simpleDeclarationAndUsage(3), simpleDeclarationAndUsage(4), LONG)
    ev[Long](expr = expr)._2 shouldBe Right(4)
  }

  property("fails if definition not found") {
    ev[Long](expr = FUNCTION_CALL(sumLong.header, List(REF("x", LONG), CONST_LONG(2)), LONG))._2 should produce("A definition of 'x' not found")
  }

  property("custom type field access") {
    val pointType     = PredefCaseType("Point", List("X"   -> LONG, "Y"         -> LONG))
    val pointInstance = CaseObj(pointType.typeRef, Map("X" -> Val(LONG)(3), "Y" -> Val(LONG)(4)))
    ev[Long](
      context = PureContext.instance |+| EvaluationContext(
        letDefs = Map(("p", LazyVal(EitherT.pure(pointInstance)))),
        functions = Map.empty
      ),
      expr = FUNCTION_CALL(sumLong.header, List(GETTER(REF("p", pointType.typeRef), "X", LONG), CONST_LONG(2)), LONG)
    )._2 shouldBe Right(5)
  }

  property("lazy let evaluation doesn't throw if not used") {
    val pointType     = PredefCaseType("Point", List(("X", LONG), ("Y", LONG)))
    val pointInstance = CaseObj(pointType.typeRef, Map("X" -> Val(LONG)(3), "Y" -> Val(LONG)(4)))
    val context = PureContext.instance |+| EvaluationContext(
      letDefs = Map(("p", LazyVal(EitherT.pure(pointInstance))), ("badVal", LazyVal(EitherT.leftT("Error")))),
      functions = Map.empty
    )
    ev[Long](
      context = context,
      expr = BLOCK(LET("Z", REF("badVal", LONG)),
                   FUNCTION_CALL(sumLong.header, List(GETTER(REF("p", pointType.typeRef), "X", LONG), CONST_LONG(2)), LONG),
                   LONG)
    )._2 shouldBe Right(5)
  }

  property("let is evaluated maximum once") {
    var functionEvaluated = 0

    val f = PredefFunction("F", 1, LONG, List(("_", LONG))) { _ =>
      functionEvaluated = functionEvaluated + 1
      Right(1L)
    }

    val context = PureContext.instance |+| EvaluationContext(
      letDefs = Map.empty,
      functions = Map(f.header -> f)
    )
    ev[Long](
      context = context,
      expr = BLOCK(LET("X", FUNCTION_CALL(f.header, List(CONST_LONG(1000)), LONG)),
                   FUNCTION_CALL(sumLong.header, List(REF("X", LONG), REF("X", LONG)), LONG),
                   LONG)
    )._2 shouldBe Right(2L)

    functionEvaluated shouldBe 1

  }

  property("successful on ref getter evaluation") {
    val fooType = PredefCaseType("Foo", List(("bar", STRING), ("buz", LONG)))

    val fooInstance = CaseObj(fooType.typeRef, Map("bar" -> Val(STRING)("bAr"), "buz" -> Val(LONG)(1L)))

    val context = EvaluationContext(
      letDefs = Map("fooInstance" -> LazyVal(EitherT.pure(fooInstance))),
      functions = Map.empty
    )

    val expr = GETTER(REF("fooInstance", fooType.typeRef), "bar", STRING)

    ev[String](context, expr)._2 shouldBe Right("bAr")
  }

  property("successful on function call getter evaluation") {
    val fooType = PredefCaseType("Foo", List(("bar", STRING), ("buz", LONG)))
    val fooCtor = PredefFunction("createFoo", 1, fooType.typeRef, List.empty) { _ =>
      Right(
        CaseObj(fooType.typeRef, Map("bar" -> Val(STRING)("bAr"), "buz" -> Val(LONG)(1L)))
      )

    }

    val context = EvaluationContext(
      letDefs = Map.empty,
      functions = Map(fooCtor.header -> fooCtor)
    )

    val expr = GETTER(FUNCTION_CALL(fooCtor.header, List.empty, fooType.typeRef), "bar", STRING)

    ev[String](context, expr)._2 shouldBe Right("bAr")
  }

  property("successful on block getter evaluation") {
    val fooType = PredefCaseType("Foo", List(("bar", STRING), ("buz", LONG)))
    val fooCtor = PredefFunction("createFoo", 1, fooType.typeRef, List.empty) { _ =>
      Right(
        CaseObj(fooType.typeRef,
                Map(
                  "bar" -> Val(STRING)("bAr"),
                  "buz" -> Val(LONG)(1L)
                )))
    }
    val fooTransform = PredefFunction("transformFoo", 1, fooType.typeRef, List(("foo", fooType.typeRef))) {
      case (fooObj: CaseObj) :: Nil => Right(fooObj.copy(fields = fooObj.fields.updated("bar", Val(STRING)("TRANSFORMED_BAR"))))
      case _                        => ???
    }

    val context = EvaluationContext(
      letDefs = Map.empty,
      functions = Map(
        fooCtor.header      -> fooCtor,
        fooTransform.header -> fooTransform
      )
    )

    val expr = GETTER(
      BLOCK(
        LET("fooInstance", FUNCTION_CALL(fooCtor.header, List.empty, fooType.typeRef)),
        FUNCTION_CALL(fooTransform.header, List(REF("fooInstance", fooType.typeRef)), fooType.typeRef),
        fooType.typeRef
      ),
      "bar",
      STRING
    )

    ev[String](context, expr)._2 shouldBe Right("TRANSFORMED_BAR")
  }

  property("successful on simple function evaluation") {
    ev[Long](
      context = EvaluationContext(
        letDefs = Map.empty,
        functions = Map(multiplierFunction.header -> multiplierFunction)
      ),
      expr = FUNCTION_CALL(multiplierFunction.header, List(CONST_LONG(3), CONST_LONG(4)), LONG)
    )._2 shouldBe Right(12)
  }

  property("returns an success if sigVerify return a success") {
    val seed                    = "seed".getBytes()
    val (privateKey, publicKey) = Curve25519.createKeyPair(seed)

    val bodyBytes = "message".getBytes()
    val signature = Curve25519.sign(privateKey, bodyBytes)

    val r = sigVerifyTest(bodyBytes, publicKey, signature)._2
    r.isRight shouldBe true
  }

  property("returns correct context") {
    val (alicePrivateKey, _)          = Curve25519.createKeyPair("seed0".getBytes())
    val (bobPrivateKey, bobPublicKey) = Curve25519.createKeyPair("seed1".getBytes())
    val (_, senderPublicKey)          = Curve25519.createKeyPair("seed2".getBytes())

    val bodyBytes = "message".getBytes()

    val (ctx, result) = multiSig(
      bodyBytes,
      senderPublicKey,
      bobPublicKey,
      bobPublicKey,
      Curve25519.sign(alicePrivateKey, bodyBytes),
      Curve25519.sign(bobPrivateKey, bodyBytes)
    )

    result shouldBe Right(false)

    //it false, because script fails on Alice's signature check, and bobSigned is not evaluated
    ctx.letDefs("bobSigned").evaluated.read() shouldBe false

    ctx.letDefs("aliceSigned").evaluated.read() shouldBe true
    ctx.letDefs("aliceSigned").value.value() shouldBe Right(false)
  }

  property("returns an error if sigVerify return an error") {
    val seed           = "seed".getBytes()
    val (_, publicKey) = Curve25519.createKeyPair(seed)
    val bodyBytes      = "message".getBytes()

    val r = sigVerifyTest(bodyBytes, publicKey, Signature("signature".getBytes()))._2
    r.isLeft shouldBe false
  }

  private def sigVerifyTest(bodyBytes: Array[Byte],
                            publicKey: PublicKey,
                            signature: Signature): (EvaluationContext, Either[ExecutionError, Boolean]) = {
    val txType = PredefCaseType(
      "Transaction",
      List(
        "bodyBytes" -> BYTEVECTOR,
        "senderPk"  -> BYTEVECTOR,
        "proof0"    -> BYTEVECTOR
      )
    )

    val txObj = CaseObj(
      txType.typeRef,
      Map(
        "bodyBytes" -> Val(BYTEVECTOR)(ByteVector(bodyBytes)),
        "senderPk"  -> Val(BYTEVECTOR)(ByteVector(publicKey)),
        "proof0"    -> Val(BYTEVECTOR)(ByteVector(signature))
      )
    )

    val context = Monoid.combineAll(
      Seq(
        PureContext.instance,
        CryptoContext.build(Global),
        EvaluationContext.build(
          letDefs = Map("tx" -> LazyVal(EitherT.pure(txObj))),
          functions = Seq.empty
        )
      ))

    ev[Boolean](
      context = context,
      expr = FUNCTION_CALL(
        function = FunctionHeader("sigVerify", List(FunctionHeaderType.BYTEVECTOR, FunctionHeaderType.BYTEVECTOR, FunctionHeaderType.BYTEVECTOR)),
        args = List(
          GETTER(REF("tx", txType.typeRef), "bodyBytes", BYTEVECTOR),
          GETTER(REF("tx", txType.typeRef), "proof0", BYTEVECTOR),
          GETTER(REF("tx", txType.typeRef), "senderPk", BYTEVECTOR)
        ),
        BOOLEAN
      )
    )
  }

  private def multiSig(bodyBytes: Array[Byte],
                       senderPK: PublicKey,
                       alicePK: PublicKey,
                       bobPK: PublicKey,
                       aliceProof: Signature,
                       bobProof: Signature): (EvaluationContext, Either[ExecutionError, Boolean]) = {
    val txType = PredefCaseType(
      "Transaction",
      List(
        "bodyBytes" -> BYTEVECTOR,
        "senderPk"  -> BYTEVECTOR,
        "proof0"    -> BYTEVECTOR,
        "proof1"    -> BYTEVECTOR
      )
    )

    val txObj = CaseObj(
      txType.typeRef,
      Map(
        "bodyBytes" -> Val(BYTEVECTOR)(ByteVector(bodyBytes)),
        "senderPk"  -> Val(BYTEVECTOR)(ByteVector(senderPK)),
        "proof0"    -> Val(BYTEVECTOR)(ByteVector(aliceProof)),
        "proof1"    -> Val(BYTEVECTOR)(ByteVector(bobProof))
      )
    )

    val context = Monoid.combineAll(
      Seq(
        PureContext.instance,
        CryptoContext.build(Global),
        EvaluationContext.build(
          letDefs = Map(
            "tx"          -> LazyVal(EitherT.pure(txObj)),
            "alicePubKey" -> LazyVal(EitherT.pure(ByteVector(alicePK))),
            "bobPubKey"   -> LazyVal(EitherT.pure(ByteVector(bobPK)))
          ),
          functions = Seq.empty
        )
      ))

<<<<<<< HEAD
    val compilerContext = CompilerContext.fromEvaluationContext(context,
                                                                Map("Transaction" -> txType),
                                                                Map("tx"          -> txType.typeRef, "alicePubKey" -> BYTEVECTOR, "bobPubKey" -> BYTEVECTOR))
=======
    val compilerContext = CompilerContext.fromEvaluationContext(context, Seq(txType))
>>>>>>> 28455e03

    val script =
      s"""
         |let aliceSigned  = sigVerify(tx.bodyBytes, tx.proof0, alicePubKey)
         |let bobSigned    = sigVerify(tx.bodyBytes, tx.proof1, bobPubKey  )
         |
         |aliceSigned && bobSigned
   """.stripMargin

    ev[Boolean](
      context = context,
      expr = new CompilerV1(compilerContext).compile(script, List.empty).explicitGet()
    )
  }

  property("checking a hash of some message by crypto function invoking") {
    val bodyText      = "some text for test"
    val bodyBytes     = bodyText.getBytes()
    val hashFunctions = Map("sha256" -> Sha256, "blake2b256" -> Blake2b256, "keccak256" -> Keccak256)

    for ((funcName, funcClass) <- hashFunctions) hashFuncTest(bodyBytes, funcName)._2 shouldBe Right(ByteVector(funcClass.hash(bodyText)))
  }

  private def hashFuncTest(bodyBytes: Array[Byte], funcName: String): (EvaluationContext, Either[ExecutionError, ByteVector]) = {
    val context = Monoid.combineAll(
      Seq(
        PureContext.instance,
        CryptoContext.build(Global)
      )
    )

    ev[ByteVector](
      context = context,
      expr = FUNCTION_CALL(
        function = FunctionHeader(funcName, List(FunctionHeaderType.BYTEVECTOR)),
        args = List(CONST_BYTEVECTOR(ByteVector(bodyBytes))),
        BYTEVECTOR
      )
    )
  }
}<|MERGE_RESOLUTION|>--- conflicted
+++ resolved
@@ -381,13 +381,10 @@
         )
       ))
 
-<<<<<<< HEAD
-    val compilerContext = CompilerContext.fromEvaluationContext(context,
-                                                                Map("Transaction" -> txType),
-                                                                Map("tx"          -> txType.typeRef, "alicePubKey" -> BYTEVECTOR, "bobPubKey" -> BYTEVECTOR))
-=======
-    val compilerContext = CompilerContext.fromEvaluationContext(context, Seq(txType))
->>>>>>> 28455e03
+    val compilerContext =
+      CompilerContext.fromEvaluationContext(context,
+                                            Map(txType.name -> txType),
+                                            Map("tx"        -> txType.typeRef, "alicePubKey" -> BYTEVECTOR, "bobPubKey" -> BYTEVECTOR))
 
     val script =
       s"""
